//! The first pass resolves all block structure, generating an AST. Within a block, items
//! are in a linear chain with potential inline markup identified.

use std::cmp::max;
use std::ops::Range;

use crate::parse::{
    scan_containers, Allocations, FootnoteDef, HeadingAttributes, Item, ItemBody, LinkDef,
    LINK_MAX_NESTED_PARENS,
};
use crate::strings::CowStr;
use crate::tree::{Tree, TreeIndex};
use crate::Options;
use crate::{
    linklabel::{scan_link_label_rest, LinkLabel},
    HeadingLevel,
};
use crate::{scanners::*, MetadataBlockKind};

use unicase::UniCase;

/// Runs the first pass, which resolves the block structure of the document,
/// and returns the resulting tree.
pub(crate) fn run_first_pass(text: &str, options: Options) -> (Tree<Item>, Allocations<'_>) {
    // This is a very naive heuristic for the number of nodes
    // we'll need.
    let start_capacity = max(128, text.len() / 32);
    let lookup_table = &create_lut(&options);
    let first_pass = FirstPass {
        text,
        tree: Tree::with_capacity(start_capacity),
        begin_list_item: None,
        last_line_blank: false,
        allocs: Allocations::new(),
        options,
        lookup_table,
        next_paragraph_task: None,
        brace_context_next: 0,
        brace_context_stack: Vec::new(),
    };
    first_pass.run()
}

// Each level of brace nesting adds another entry to a hash table.
// To limit the amount of memory consumed, do not create a new brace
// context beyond some amount deep.
//
// There are actually two limits at play here: this one,
// and the one where the maximum amount of distinct contexts passes
// the 255 item limit imposed by using `u8`. When over 255 distinct
// contexts are created, it wraps around, while this one instead makes it
// saturate, which is a better behavior.
const MATH_BRACE_CONTEXT_MAX_NESTING: usize = 25;

/// State for the first parsing pass.
struct FirstPass<'a, 'b> {
    text: &'a str,
    tree: Tree<Item>,
    begin_list_item: Option<usize>,
    last_line_blank: bool,
    allocs: Allocations<'a>,
    options: Options,
    lookup_table: &'b LookupTable,
    /// This is `Some(item)` when the next paragraph
    /// starts with a task list marker.
    next_paragraph_task: Option<Item>,
    /// Math environment brace nesting.
    brace_context_stack: Vec<u8>,
    brace_context_next: usize,
}

impl<'a, 'b> FirstPass<'a, 'b> {
    fn run(mut self) -> (Tree<Item>, Allocations<'a>) {
        let mut ix = 0;
        while ix < self.text.len() {
            ix = self.parse_block(ix);
        }
        for _ in 0..self.tree.spine_len() {
            self.pop(ix);
        }
        (self.tree, self.allocs)
    }

    /// Returns offset after block.
    fn parse_block(&mut self, mut start_ix: usize) -> usize {
        let bytes = self.text.as_bytes();
        let mut line_start = LineStart::new(&bytes[start_ix..]);

        // math spans and their braces are tracked only within a single block
        self.brace_context_stack.clear();
        self.brace_context_next = 0;

        let i = scan_containers(
            &self.tree,
            &mut line_start,
            self.options.has_gfm_footnotes(),
        );
        for _ in i..self.tree.spine_len() {
            self.pop(start_ix);
        }

        if self.options.contains(Options::ENABLE_OLD_FOOTNOTES) {
            // finish footnote if it's still open and was preceded by blank line
            if let Some(node_ix) = self.tree.peek_up() {
                if let ItemBody::FootnoteDefinition(..) = self.tree[node_ix].item.body {
                    if self.last_line_blank {
                        self.pop(start_ix);
                    }
                }
            }

            // Footnote definitions of the form
            // [^bar]:
            // * anything really
            let container_start = start_ix + line_start.bytes_scanned();
            if let Some(bytecount) = self.parse_footnote(container_start) {
                start_ix = container_start + bytecount;
                start_ix += scan_blank_line(&bytes[start_ix..]).unwrap_or(0);
                line_start = LineStart::new(&bytes[start_ix..]);
            }
        }

        // Process new containers
        loop {
            if self.options.has_gfm_footnotes()
                || self.options.contains(Options::ENABLE_OLD_FOOTNOTES)
            {
                // Footnote definitions of the form
                // [^bar]:
                //     * anything really
                let save = line_start.clone();
                let indent = line_start.scan_space_upto(4);
                if indent < 4 {
                    let container_start = start_ix + line_start.bytes_scanned();
                    if let Some(bytecount) = self.parse_footnote(container_start) {
                        start_ix = container_start + bytecount;
                        line_start = LineStart::new(&bytes[start_ix..]);
                        continue;
                    } else {
                        line_start = save;
                    }
                } else {
                    line_start = save;
                }
            }
            let container_start = start_ix + line_start.bytes_scanned();
            if let Some((ch, index, indent)) = line_start.scan_list_marker() {
                let after_marker_index = start_ix + line_start.bytes_scanned();
                self.continue_list(container_start, ch, index);
                self.tree.append(Item {
                    start: container_start,
                    end: after_marker_index, // will get updated later if item not empty
                    body: ItemBody::ListItem(indent),
                });
                self.tree.push();
                if let Some(n) = scan_blank_line(&bytes[after_marker_index..]) {
                    self.begin_list_item = Some(after_marker_index + n);
                    return after_marker_index + n;
                }
                if self.options.contains(Options::ENABLE_TASKLISTS) {
                    let task_list_marker =
                        line_start.scan_task_list_marker().map(|is_checked| Item {
                            start: after_marker_index,
                            end: start_ix + line_start.bytes_scanned(),
                            body: ItemBody::TaskListMarker(is_checked),
                        });
                    if let Some(task_list_marker) = task_list_marker {
                        if let Some(n) = scan_blank_line(&bytes[task_list_marker.end..]) {
                            self.tree.append(task_list_marker);
                            self.begin_list_item = Some(task_list_marker.end + n);
                            return task_list_marker.end + n;
                        } else {
                            self.next_paragraph_task = Some(task_list_marker);
                        }
                    }
                }
            } else if let Some((
                indent,
                child,
                item,
            )) = self
                .options
                .contains(Options::ENABLE_DEFINITION_LIST)
                .then(||
                    self.tree
                        .cur()
                        .map(|cur| (self.tree[cur].child, &mut self.tree[cur].item))
                )
                .flatten()
                .filter(|(_, item)| matches!(item, Item {
                    body: ItemBody::Paragraph | ItemBody::MaybeDefinitionListTitle | ItemBody::DefinitionListDefinition(_),
                    ..
                }))
                .and_then(|item| Some((line_start.scan_definition_list_definition_marker()?, item.0, item.1)))
            {
                match item.body {
                    ItemBody::Paragraph => {
                        item.body = ItemBody::DefinitionList(true);
                        let Item { start, end, .. } = *item;
                        let list_idx = self.tree.cur().unwrap();
                        let title_idx = self.tree.create_node(Item {
                            start,
                            end, // will get updated later if item not empty
                            body: ItemBody::DefinitionListTitle,
                        });
                        self.tree[title_idx].child = child;
                        self.tree[list_idx].child = Some(title_idx);
                        self.tree.push();
                    }
                    ItemBody::MaybeDefinitionListTitle => {
                        item.body = ItemBody::DefinitionListTitle;
                    }
                    ItemBody::DefinitionListDefinition(_) => {}
                    _ => unreachable!(),
                }
                let after_marker_index = start_ix + line_start.bytes_scanned();
                self.tree.append(Item {
                    start: container_start,
                    end: after_marker_index, // will get updated later if item not empty
                    body: ItemBody::DefinitionListDefinition(indent),
                });
                if let Some(ItemBody::DefinitionList(ref mut is_tight)) =
                    self.tree
                        .peek_up()
                        .map(|cur| &mut self.tree[cur].item.body)
                {
                    if self.last_line_blank {
                        *is_tight = false;
                        self.last_line_blank = false;
                    }
                }
                self.tree.push();
                if let Some(n) = scan_blank_line(&bytes[after_marker_index..]) {
                    self.begin_list_item = Some(after_marker_index + n);
                    return after_marker_index + n;
                }
            } else if line_start.scan_blockquote_marker() {
                let kind = if self.options.contains(Options::ENABLE_GFM) {
                    line_start.scan_blockquote_tag()
                } else {
                    None
                };
                self.finish_list(start_ix);
                self.tree.append(Item {
                    start: container_start,
                    end: 0, // will get set later
                    body: ItemBody::BlockQuote(kind),
                });
                self.tree.push();
                if kind.is_some() {
                    // blockquote tag leaves us at the end of the line
                    // we need to scan through all the container syntax for the next line
                    // and break out if we can't re-scan all of them
                    let ix = start_ix + line_start.bytes_scanned();
                    let mut lazy_line_start = LineStart::new(&bytes[ix..]);
                    let current_container = scan_containers(
                        &self.tree,
                        &mut lazy_line_start,
                        self.options.has_gfm_footnotes(),
                    ) == self.tree.spine_len();
                    if !lazy_line_start.scan_space(4)
                        && self.scan_paragraph_interrupt(
                            &bytes[ix + lazy_line_start.bytes_scanned()..],
                            current_container,
                        )
                    {
                        return ix;
                    } else {
                        // blockquote tags act as if they were nested in a paragraph
                        // so you can lazily continue the imaginary paragraph off of them
                        line_start = lazy_line_start;
                        line_start.scan_all_space();
                        start_ix = ix;
                        break;
                    }
                }
            } else {
                break;
            }
        }

        let ix = start_ix + line_start.bytes_scanned();

        if let Some(n) = scan_blank_line(&bytes[ix..]) {
            if let Some(node_ix) = self.tree.peek_up() {
                match &mut self.tree[node_ix].item.body {
                    ItemBody::BlockQuote(..) => (),
                    ItemBody::ListItem(indent)
                    | ItemBody::DefinitionListDefinition(indent) if self.begin_list_item.is_some() => {
                        self.last_line_blank = true;
                        // This is a blank list item.
                        // While the list itself can be continued no matter how many blank lines
                        // there are between this one and the next one, it cannot nest anything
                        // else, so its indentation should not be subtracted from the line start.
                        *indent = 0;
                    }
                    _ => {
                        self.last_line_blank = true;
                    }
                }
            } else {
                self.last_line_blank = true;
            }
            return ix + n;
        }

        // Save `remaining_space` here to avoid needing to backtrack `line_start` for HTML blocks
        let remaining_space = line_start.remaining_space();

        let indent = line_start.scan_space_upto(4);
        if indent == 4 {
            self.finish_list(start_ix);
            let ix = start_ix + line_start.bytes_scanned();
            let remaining_space = line_start.remaining_space();
            return self.parse_indented_code_block(ix, remaining_space);
        }

        let ix = start_ix + line_start.bytes_scanned();

        // metadata blocks cannot be indented
        if indent == 0 {
            if let Some((_n, metadata_block_ch)) = scan_metadata_block(
                &bytes[ix..],
                self.options
                    .contains(Options::ENABLE_YAML_STYLE_METADATA_BLOCKS),
                self.options
                    .contains(Options::ENABLE_PLUSES_DELIMITED_METADATA_BLOCKS),
            ) {
                self.finish_list(start_ix);
                return self.parse_metadata_block(ix, metadata_block_ch);
            }
        }

        // HTML Blocks
        if bytes[ix] == b'<' {
            // Types 1-5 are all detected by one function and all end with the same
            // pattern
            if let Some(html_end_tag) = get_html_end_tag(&bytes[(ix + 1)..]) {
                self.finish_list(start_ix);
                return self.parse_html_block_type_1_to_5(
                    ix,
                    html_end_tag,
                    remaining_space,
                    indent,
                );
            }

            // Detect type 6
            if starts_html_block_type_6(&bytes[(ix + 1)..]) {
                self.finish_list(start_ix);
                return self.parse_html_block_type_6_or_7(ix, remaining_space, indent);
            }

            // Detect type 7
            if let Some(_html_bytes) = scan_html_type_7(&bytes[ix..]) {
                self.finish_list(start_ix);
                return self.parse_html_block_type_6_or_7(ix, remaining_space, indent);
            }
        }

        if let Ok(n) = scan_hrule(&bytes[ix..]) {
            self.finish_list(start_ix);
            return self.parse_hrule(n, ix);
        }

        if let Some(atx_size) = scan_atx_heading(&bytes[ix..]) {
            self.finish_list(start_ix);
            return self.parse_atx_heading(ix, atx_size);
        }

        if let Some((n, fence_ch)) = scan_code_fence(&bytes[ix..]) {
            self.finish_list(start_ix);
            return self.parse_fenced_code_block(ix, indent, fence_ch, n);
        }

        // parse refdef
        while let Some((bytecount, label, link_def)) =
            self.parse_refdef_total(start_ix + line_start.bytes_scanned())
        {
            self.allocs.refdefs.0.entry(label).or_insert(link_def);
            let container_start = start_ix + line_start.bytes_scanned();
            let mut ix = container_start + bytecount;
            // Refdefs act as if they were contained within a paragraph, for purposes of lazy
            // continuations. For example:
            //
            // ```
            // > [foo]: http://example.com
            // bar
            // ```
            //
            // is equivalent to
            //
            // ```
            // > bar
            //
            // [foo]: http://example.com
            // ```
            if let Some(nl) = scan_blank_line(&bytes[ix..]) {
                ix += nl;
                let mut lazy_line_start = LineStart::new(&bytes[ix..]);
                let current_container = scan_containers(
                    &self.tree,
                    &mut lazy_line_start,
                    self.options.has_gfm_footnotes(),
                ) == self.tree.spine_len();
                if !lazy_line_start.scan_space(4)
                    && self.scan_paragraph_interrupt(
                        &bytes[ix + lazy_line_start.bytes_scanned()..],
                        current_container,
                    )
                {
                    self.finish_list(start_ix);
                    return ix;
                } else {
                    line_start = lazy_line_start;
                    line_start.scan_all_space();
                    start_ix = ix;
                }
            } else {
                self.finish_list(start_ix);
                return ix;
            }
        }

        let ix = start_ix + line_start.bytes_scanned();

        self.parse_paragraph(ix)
    }

    /// Returns the offset of the first line after the table.
    /// Assumptions: current focus is a table element and the table header
    /// matches the separator line (same number of columns).
    fn parse_table(
        &mut self,
        table_cols: usize,
        head_start: usize,
        body_start: usize,
    ) -> Option<usize> {
        // filled empty cells are limited to protect against quadratic growth
        // https://github.com/raphlinus/pulldown-cmark/issues/832
        let mut missing_empty_cells = 0;
        // parse header. this shouldn't fail because we made sure the table header is ok
        let (_sep_start, thead_ix) =
            self.parse_table_row_inner(head_start, table_cols, &mut missing_empty_cells)?;
        self.tree[thead_ix].item.body = ItemBody::TableHead;

        // parse body
        let mut ix = body_start;
        while let Some((next_ix, _row_ix)) =
            self.parse_table_row(ix, table_cols, &mut missing_empty_cells)
        {
            ix = next_ix;
        }

        self.pop(ix);
        Some(ix)
    }

    /// Call this when containers are taken care of.
    /// Returns bytes scanned, row_ix
    fn parse_table_row_inner(
        &mut self,
        mut ix: usize,
        row_cells: usize,
        missing_empty_cells: &mut usize,
    ) -> Option<(usize, TreeIndex)> {
        // Limit to prevent a malicious input from causing a denial of service.
        const MAX_AUTOCOMPLETED_CELLS: usize = 1 << 18; // = 0x40000

        let bytes = self.text.as_bytes();
        let mut cells = 0;
        let mut final_cell_ix = None;

        let old_cur = self.tree.cur();
        let row_ix = self.tree.append(Item {
            start: ix,
            end: 0, // set at end of this function
            body: ItemBody::TableRow,
        });
        self.tree.push();

        loop {
            ix += scan_ch(&bytes[ix..], b'|');
            let start_ix = ix;
            ix += scan_whitespace_no_nl(&bytes[ix..]);

            if let Some(eol_bytes) = scan_eol(&bytes[ix..]) {
                ix += eol_bytes;
                break;
            }

            let cell_ix = self.tree.append(Item {
                start: start_ix,
                end: ix,
                body: ItemBody::TableCell,
            });
            self.tree.push();
            let (next_ix, _brk) = self.parse_line(ix, None, TableParseMode::Active);

            self.tree[cell_ix].item.end = next_ix;
            self.tree.pop();

            ix = next_ix;
            cells += 1;

            if cells == row_cells {
                final_cell_ix = Some(cell_ix);
            }
        }

        if let (Some(cur), 0) = (old_cur, cells) {
            self.pop(ix);
            self.tree[cur].next = None;
            return None;
        }

        // fill empty cells if needed
        // note: this is where GFM and commonmark-extra diverge. we follow
        // GFM here
        for _ in cells..row_cells {
            if *missing_empty_cells >= MAX_AUTOCOMPLETED_CELLS {
                return None;
            }
            *missing_empty_cells += 1;
            self.tree.append(Item {
                start: ix,
                end: ix,
                body: ItemBody::TableCell,
            });
        }

        // drop excess cells
        if let Some(cell_ix) = final_cell_ix {
            self.tree[cell_ix].next = None;
        }

        self.pop(ix);

        Some((ix, row_ix))
    }

    /// Returns first offset after the row and the tree index of the row.
    fn parse_table_row(
        &mut self,
        mut ix: usize,
        row_cells: usize,
        missing_empty_cells: &mut usize,
    ) -> Option<(usize, TreeIndex)> {
        let bytes = self.text.as_bytes();
        let mut line_start = LineStart::new(&bytes[ix..]);
        let current_container = scan_containers(
            &self.tree,
            &mut line_start,
            self.options.has_gfm_footnotes(),
        ) == self.tree.spine_len();
        if !current_container {
            return None;
        }
        line_start.scan_all_space();
        ix += line_start.bytes_scanned();
        if scan_paragraph_interrupt_no_table(
            &bytes[ix..],
            current_container,
<<<<<<< HEAD
            self.options.has_gfm_footnotes(),
            self.options.contains(Options::ENABLE_DEFINITION_LIST),
=======
            self.options.contains(Options::ENABLE_FOOTNOTES),
>>>>>>> 5390c885
            &self.tree,
        ) {
            return None;
        }

        let (ix, row_ix) = self.parse_table_row_inner(ix, row_cells, missing_empty_cells)?;
        Some((ix, row_ix))
    }

    /// Returns offset of line start after paragraph.
    fn parse_paragraph(&mut self, start_ix: usize) -> usize {
        let body = if let Some(ItemBody::DefinitionList(_)) = self.tree.peek_up().map(|idx| self.tree[idx].item.body) {
            // blank lines between the previous definition and this one don't count
            self.last_line_blank = false;
            ItemBody::MaybeDefinitionListTitle
        } else {
            self.finish_list(start_ix);
            ItemBody::Paragraph
        };
        let node_ix = self.tree.append(Item {
            start: start_ix,
            end: 0, // will get set later
            body,
        });
        self.tree.push();

        if let Some(item) = self.next_paragraph_task {
            self.tree.append(item);
            self.next_paragraph_task = None;
        }

        let bytes = self.text.as_bytes();
        let mut ix = start_ix;
        loop {
            let scan_mode = if self.options.contains(Options::ENABLE_TABLES) && ix == start_ix {
                TableParseMode::Scan
            } else {
                TableParseMode::Disabled
            };
            let (next_ix, brk) = self.parse_line(ix, None, scan_mode);

            // break out when we find a table
            if let Some(Item {
                body: ItemBody::Table(alignment_ix),
                ..
            }) = brk
            {
                let table_cols = self.allocs[alignment_ix].len();
                self.tree[node_ix].item.body = ItemBody::Table(alignment_ix);
                // this clears out any stuff we may have appended - but there may
                // be a cleaner way
                self.tree[node_ix].child = None;
                self.tree.pop();
                if body == ItemBody::MaybeDefinitionListTitle {
                    self.finish_list(ix);
                }
                self.tree.push();
                if let Some(ix) = self.parse_table(table_cols, ix, next_ix) {
                    return ix;
                }
            }

            ix = next_ix;
            let mut line_start = LineStart::new(&bytes[ix..]);
            let current_container = scan_containers(
                &self.tree,
                &mut line_start,
                self.options.has_gfm_footnotes(),
            ) == self.tree.spine_len();
            let trailing_backslash_pos = match brk {
                Some(Item {
                    start,
                    body: ItemBody::HardBreak(true),
                    ..
                }) if bytes[start] == b'\\' => Some(start),
                _ => None,
            };
            if !line_start.scan_space(4) {
                let ix_new = ix + line_start.bytes_scanned();
                if current_container {
                    if let Some(ix_setext) =
                        self.parse_setext_heading(ix_new, node_ix, trailing_backslash_pos.is_some())
                    {
                        if let Some(pos) = trailing_backslash_pos {
                            self.tree.append_text(pos, pos + 1, false);
                        }
                        self.pop(ix_setext);
                        if body == ItemBody::MaybeDefinitionListTitle {
                            self.finish_list(ix);
                        }
                        return ix_setext;
                    }
                }
                // first check for non-empty lists, then for other interrupts
                let suffix = &bytes[ix_new..];
                if self.scan_paragraph_interrupt(suffix, current_container) {
                    if let Some(pos) = trailing_backslash_pos {
                        self.tree.append_text(pos, pos + 1, false);
                    }
                    break;
                }
            }
            line_start.scan_all_space();
            if line_start.is_at_eol() {
                if let Some(pos) = trailing_backslash_pos {
                    self.tree.append_text(pos, pos + 1, false);
                }
                break;
            }
            ix = next_ix + line_start.bytes_scanned();
            if let Some(item) = brk {
                self.tree.append(item);
            }
        }

        self.pop(ix);
        ix
    }

    /// Returns end ix of setext_heading on success.
    fn parse_setext_heading(
        &mut self,
        ix: usize,
        node_ix: TreeIndex,
        has_trailing_content: bool,
    ) -> Option<usize> {
        let bytes = self.text.as_bytes();
        let (n, level) = scan_setext_heading(&bytes[ix..])?;
        let mut attrs = None;

        if let Some(cur_ix) = self.tree.cur() {
            let parent_ix = self.tree.peek_up().unwrap();
            let header_start = self.tree[parent_ix].item.start;
            // Note that `self.tree[parent_ix].item.end` might be zero at this point.
            // Use the end position of the current node (i.e. the last known child
            // of the parent) instead.
            let header_end = self.tree[cur_ix].item.end;

            // extract the trailing attribute block
            let (content_end, attrs_) =
                self.extract_and_parse_heading_attribute_block(header_start, header_end);
            attrs = attrs_;

            // strip trailing whitespace
            let new_end = if has_trailing_content {
                content_end
            } else {
                let trailing_ws =
                    scan_rev_while(&bytes[header_start..content_end], is_ascii_whitespace_no_nl);
                content_end - trailing_ws
            };

            if attrs.is_some() {
                // remove trailing block attributes
                self.tree.truncate_siblings(new_end);
            }

            if let Some(cur_ix) = self.tree.cur() {
                self.tree[cur_ix].item.end = new_end;
            }
        }

        self.tree[node_ix].item.body = ItemBody::Heading(
            level,
            attrs.map(|attrs| self.allocs.allocate_heading(attrs)),
        );

        Some(ix + n)
    }

    /// Parse a line of input, appending text and items to tree.
    ///
    /// Returns: index after line and an item representing the break.
    fn parse_line(
        &mut self,
        start: usize,
        end: Option<usize>,
        mode: TableParseMode,
    ) -> (usize, Option<Item>) {
        let bytes = self.text.as_bytes();
        let bytes = match end {
            Some(end) => &bytes[..end],
            None => bytes,
        };
        let bytes_len = bytes.len();
        let mut pipes = 0;
        let mut last_pipe_ix = start;
        let mut begin_text = start;
        let mut backslash_escaped = false;

        let (final_ix, brk) = iterate_special_bytes(self.lookup_table, bytes, start, |ix, byte| {
            match byte {
                b'\n' | b'\r' => {
                    if let TableParseMode::Active = mode {
                        return LoopInstruction::BreakAtWith(ix, None);
                    }

                    let mut i = ix;
                    let eol_bytes = scan_eol(&bytes[ix..]).unwrap();

                    let end_ix = ix + eol_bytes;
                    let trailing_backslashes = scan_rev_while(&bytes[..ix], |b| b == b'\\');
                    if trailing_backslashes % 2 == 1 && end_ix < bytes_len {
                        i -= 1;
                        self.tree.append_text(begin_text, i, backslash_escaped);
                        backslash_escaped = false;
                        return LoopInstruction::BreakAtWith(
                            end_ix,
                            Some(Item {
                                start: i,
                                end: end_ix,
                                body: ItemBody::HardBreak(true),
                            }),
                        );
                    }

                    if mode == TableParseMode::Scan && pipes > 0 {
                        // check if we may be parsing a table
                        let next_line_ix = ix + eol_bytes;
                        let mut line_start = LineStart::new(&bytes[next_line_ix..]);
                        if scan_containers(
                            &self.tree,
                            &mut line_start,
                            self.options.has_gfm_footnotes(),
                        ) == self.tree.spine_len()
                        {
                            let table_head_ix = next_line_ix + line_start.bytes_scanned();
                            let (table_head_bytes, alignment) =
                                scan_table_head(&bytes[table_head_ix..]);

                            if table_head_bytes > 0 {
                                // computing header count from number of pipes
                                let header_count =
                                    count_header_cols(bytes, pipes, start, last_pipe_ix);

                                // make sure they match the number of columns we find in separator line
                                if alignment.len() == header_count {
                                    let alignment_ix = self.allocs.allocate_alignment(alignment);
                                    let end_ix = table_head_ix + table_head_bytes;
                                    return LoopInstruction::BreakAtWith(
                                        end_ix,
                                        Some(Item {
                                            start: i,
                                            end: end_ix, // must update later
                                            body: ItemBody::Table(alignment_ix),
                                        }),
                                    );
                                }
                            }
                        }
                    }

                    let trailing_whitespace =
                        scan_rev_while(&bytes[..ix], is_ascii_whitespace_no_nl);
                    if trailing_whitespace >= 2 {
                        i -= trailing_whitespace;
                        self.tree.append_text(begin_text, i, backslash_escaped);
                        backslash_escaped = false;
                        return LoopInstruction::BreakAtWith(
                            end_ix,
                            Some(Item {
                                start: i,
                                end: end_ix,
                                body: ItemBody::HardBreak(false),
                            }),
                        );
                    }

                    self.tree
                        .append_text(begin_text, ix - trailing_whitespace, backslash_escaped);
                    backslash_escaped = false;

                    LoopInstruction::BreakAtWith(
                        end_ix,
                        Some(Item {
                            start: i,
                            end: end_ix,
                            body: ItemBody::SoftBreak,
                        }),
                    )
                }
                b'\\' => {
                    if ix + 1 < bytes_len && is_ascii_punctuation(bytes[ix + 1]) {
                        self.tree.append_text(begin_text, ix, backslash_escaped);
                        if bytes[ix + 1] == b'`' {
                            let count = 1 + scan_ch_repeat(&bytes[(ix + 2)..], b'`');
                            self.tree.append(Item {
                                start: ix + 1,
                                end: ix + count + 1,
                                body: ItemBody::MaybeCode(count, true),
                            });
                            begin_text = ix + 1 + count;
                            backslash_escaped = false;
                            LoopInstruction::ContinueAndSkip(count)
                        } else if bytes[ix + 1] == b'|' && TableParseMode::Active == mode {
                            // Yeah, it's super weird that backslash escaped pipes in tables aren't "real"
                            // backslash escapes.
                            //
                            // This tree structure is intended for the benefit of inline analysis, and it
                            // is supposed to operate as-if backslash escaped pipes were stripped out in a
                            // separate pass.
                            begin_text = ix + 1;
                            backslash_escaped = false;
                            LoopInstruction::ContinueAndSkip(1)
                        } else if ix + 2 < bytes_len
                            && bytes[ix + 1] == b'\\'
                            && bytes[ix + 2] == b'|'
                            && TableParseMode::Active == mode
                        {
                            // To parse `\\|`, discard the backslashes and parse the `|` that follows it.
                            begin_text = ix + 2;
                            backslash_escaped = true;
                            LoopInstruction::ContinueAndSkip(2)
                        } else {
                            begin_text = ix + 1;
                            backslash_escaped = true;
                            LoopInstruction::ContinueAndSkip(1)
                        }
                    } else {
                        LoopInstruction::ContinueAndSkip(0)
                    }
                }
                c @ b'*' | c @ b'_' | c @ b'~' => {
                    let string_suffix = &self.text[ix..];
                    let count = 1 + scan_ch_repeat(&string_suffix.as_bytes()[1..], c);
                    let can_open = delim_run_can_open(
                        &self.text[start..],
                        string_suffix,
                        count,
                        ix - start,
                        mode,
                    );
                    let can_close = delim_run_can_close(
                        &self.text[start..],
                        string_suffix,
                        count,
                        ix - start,
                        mode,
                    );
                    let is_valid_seq = c != b'~' || count <= 2;

                    if (can_open || can_close) && is_valid_seq {
                        self.tree.append_text(begin_text, ix, backslash_escaped);
                        backslash_escaped = false;
                        for i in 0..count {
                            self.tree.append(Item {
                                start: ix + i,
                                end: ix + i + 1,
                                body: ItemBody::MaybeEmphasis(count - i, can_open, can_close),
                            });
                        }
                        begin_text = ix + count;
                    }
                    LoopInstruction::ContinueAndSkip(count - 1)
                }
                b'$' => {
                    let string_suffix = &self.text[ix..];
                    let can_open = !string_suffix[1..]
                        .as_bytes()
                        .first()
                        .copied()
                        .map_or(true, is_ascii_whitespace);
                    let can_close = ix > start
                        && !self.text[..ix]
                            .as_bytes()
                            .last()
                            .copied()
                            .map_or(true, is_ascii_whitespace);

                    // 0xFFFF_FFFF... represents the root brace context. Using None would require
                    // storing Option<u8>, which is bigger than u8.
                    //
                    // These shouldn't conflict unless you have 255 levels of nesting, which is
                    // past the intended limit anyway.
                    //
                    // Unbalanced braces will cause the root to be changed, which is why it gets
                    // stored here.
                    let brace_context =
                        if self.brace_context_stack.len() > MATH_BRACE_CONTEXT_MAX_NESTING {
                            self.brace_context_next as u8
                        } else {
                            self.brace_context_stack.last().copied().unwrap_or_else(|| {
                                self.brace_context_stack.push(!0);
                                !0
                            })
                        };

                    self.tree.append_text(begin_text, ix, backslash_escaped);
                    self.tree.append(Item {
                        start: ix,
                        end: ix + 1,
                        body: ItemBody::MaybeMath(can_open, can_close, brace_context),
                    });
                    begin_text = ix + 1;
                    LoopInstruction::ContinueAndSkip(0)
                }
                b'{' => {
                    if self.brace_context_stack.len() == MATH_BRACE_CONTEXT_MAX_NESTING {
                        self.brace_context_stack.push(self.brace_context_next as u8);
                        self.brace_context_next = MATH_BRACE_CONTEXT_MAX_NESTING;
                    } else if self.brace_context_stack.len() > MATH_BRACE_CONTEXT_MAX_NESTING {
                        // When we reach the limit of nesting, switch from actually matching
                        // braces to just counting them.
                        self.brace_context_next += 1;
                    } else if !self.brace_context_stack.is_empty() {
                        // Store nothing if no math environment has been reached yet.
                        self.brace_context_stack.push(self.brace_context_next as u8);
                        self.brace_context_next += 1;
                    }
                    LoopInstruction::ContinueAndSkip(0)
                }
                b'}' => {
                    if let &mut [ref mut top_level_context] = &mut self.brace_context_stack[..] {
                        // Unbalanced Braces
                        //
                        // The initial, root top-level brace context is -1, but this is changed whenever an unbalanced
                        // close brace is encountered:
                        //
                        //     This is not a math environment: $}$
                        //     ^^^^^^^^^^^^^^^^^^^^^^^^^^^^^^^^^|^
                        //     -1                               |-2
                        //
                        // To ensure this can't get parsed as math, each side of the unbalanced
                        // brace is an irreversibly separate brace context. As long as the math
                        // environment itself contains balanced braces, they should share a top level context.
                        //
                        //     Math environment contains 2+2: $}$2+2$
                        //                                       ^^^ this is a math environment
                        *top_level_context = top_level_context.wrapping_sub(1);
                    } else if self.brace_context_stack.len() > MATH_BRACE_CONTEXT_MAX_NESTING {
                        // When we exceed 25 levels of nesting, switch from accurately balancing braces
                        // to just counting them. When we dip back below the limit, switch back.
                        if self.brace_context_next <= MATH_BRACE_CONTEXT_MAX_NESTING {
                            self.brace_context_stack.pop();
                        } else {
                            self.brace_context_next -= 1;
                        }
                    } else {
                        self.brace_context_stack.pop();
                    }
                    LoopInstruction::ContinueAndSkip(0)
                }
                b'`' => {
                    self.tree.append_text(begin_text, ix, backslash_escaped);
                    backslash_escaped = false;
                    let count = 1 + scan_ch_repeat(&bytes[(ix + 1)..], b'`');
                    self.tree.append(Item {
                        start: ix,
                        end: ix + count,
                        body: ItemBody::MaybeCode(count, false),
                    });
                    begin_text = ix + count;
                    LoopInstruction::ContinueAndSkip(count - 1)
                }
                b'<' if bytes.get(ix + 1) != Some(&b'\\') => {
                    // Note: could detect some non-HTML cases and early escape here, but not
                    // clear that's a win.
                    self.tree.append_text(begin_text, ix, backslash_escaped);
                    backslash_escaped = false;
                    self.tree.append(Item {
                        start: ix,
                        end: ix + 1,
                        body: ItemBody::MaybeHtml,
                    });
                    begin_text = ix + 1;
                    LoopInstruction::ContinueAndSkip(0)
                }
                b'!' => {
                    if ix + 1 < bytes_len && bytes[ix + 1] == b'[' {
                        self.tree.append_text(begin_text, ix, backslash_escaped);
                        backslash_escaped = false;
                        self.tree.append(Item {
                            start: ix,
                            end: ix + 2,
                            body: ItemBody::MaybeImage,
                        });
                        begin_text = ix + 2;
                        LoopInstruction::ContinueAndSkip(1)
                    } else {
                        LoopInstruction::ContinueAndSkip(0)
                    }
                }
                b'[' => {
                    self.tree.append_text(begin_text, ix, backslash_escaped);
                    backslash_escaped = false;
                    self.tree.append(Item {
                        start: ix,
                        end: ix + 1,
                        body: ItemBody::MaybeLinkOpen,
                    });
                    begin_text = ix + 1;
                    LoopInstruction::ContinueAndSkip(0)
                }
                b']' => {
                    self.tree.append_text(begin_text, ix, backslash_escaped);
                    backslash_escaped = false;
                    self.tree.append(Item {
                        start: ix,
                        end: ix + 1,
                        body: ItemBody::MaybeLinkClose(true),
                    });
                    begin_text = ix + 1;
                    LoopInstruction::ContinueAndSkip(0)
                }
                b'&' => match scan_entity(&bytes[ix..]) {
                    (n, Some(value)) => {
                        self.tree.append_text(begin_text, ix, backslash_escaped);
                        backslash_escaped = false;
                        self.tree.append(Item {
                            start: ix,
                            end: ix + n,
                            body: ItemBody::SynthesizeText(self.allocs.allocate_cow(value)),
                        });
                        begin_text = ix + n;
                        LoopInstruction::ContinueAndSkip(n - 1)
                    }
                    _ => LoopInstruction::ContinueAndSkip(0),
                },
                b'|' => {
                    if ix != 0 && bytes[ix - 1] == b'\\' {
                        LoopInstruction::ContinueAndSkip(0)
                    } else if let TableParseMode::Active = mode {
                        LoopInstruction::BreakAtWith(ix, None)
                    } else {
                        last_pipe_ix = ix;
                        pipes += 1;
                        LoopInstruction::ContinueAndSkip(0)
                    }
                }
                b'.' => {
                    if ix + 2 < bytes.len() && bytes[ix + 1] == b'.' && bytes[ix + 2] == b'.' {
                        self.tree.append_text(begin_text, ix, backslash_escaped);
                        backslash_escaped = false;
                        self.tree.append(Item {
                            start: ix,
                            end: ix + 3,
                            body: ItemBody::SynthesizeChar('…'),
                        });
                        begin_text = ix + 3;
                        LoopInstruction::ContinueAndSkip(2)
                    } else {
                        LoopInstruction::ContinueAndSkip(0)
                    }
                }
                b'-' => {
                    let count = 1 + scan_ch_repeat(&bytes[(ix + 1)..], b'-');
                    if count == 1 {
                        LoopInstruction::ContinueAndSkip(0)
                    } else {
                        let itembody = if count == 2 {
                            ItemBody::SynthesizeChar('–')
                        } else if count == 3 {
                            ItemBody::SynthesizeChar('—')
                        } else {
                            let (ems, ens) = match count % 6 {
                                0 | 3 => (count / 3, 0),
                                2 | 4 => (0, count / 2),
                                1 => (count / 3 - 1, 2),
                                _ => (count / 3, 1),
                            };
                            // – and — are 3 bytes each in utf8
                            let mut buf = String::with_capacity(3 * (ems + ens));
                            for _ in 0..ems {
                                buf.push('—');
                            }
                            for _ in 0..ens {
                                buf.push('–');
                            }
                            ItemBody::SynthesizeText(self.allocs.allocate_cow(buf.into()))
                        };

                        self.tree.append_text(begin_text, ix, backslash_escaped);
                        backslash_escaped = false;
                        self.tree.append(Item {
                            start: ix,
                            end: ix + count,
                            body: itembody,
                        });
                        begin_text = ix + count;
                        LoopInstruction::ContinueAndSkip(count - 1)
                    }
                }
                c @ b'\'' | c @ b'"' => {
                    let string_suffix = &self.text[ix..];
                    let can_open =
                        delim_run_can_open(&self.text[start..], string_suffix, 1, ix - start, mode);
                    let can_close = delim_run_can_close(
                        &self.text[start..],
                        string_suffix,
                        1,
                        ix - start,
                        mode,
                    );

                    self.tree.append_text(begin_text, ix, backslash_escaped);
                    backslash_escaped = false;
                    self.tree.append(Item {
                        start: ix,
                        end: ix + 1,
                        body: ItemBody::MaybeSmartQuote(c, can_open, can_close),
                    });
                    begin_text = ix + 1;

                    LoopInstruction::ContinueAndSkip(0)
                }
                _ => LoopInstruction::ContinueAndSkip(0),
            }
        });

        if brk.is_none() {
            let trailing_whitespace =
                scan_rev_while(&bytes[begin_text..final_ix], is_ascii_whitespace_no_nl);
            // need to close text at eof
            self.tree.append_text(
                begin_text,
                final_ix - trailing_whitespace,
                backslash_escaped,
            );
        }
        (final_ix, brk)
    }

    /// When start_ix is at the beginning of an HTML block of type 1 to 5,
    /// this will find the end of the block, adding the block itself to the
    /// tree and also keeping track of the lines of HTML within the block.
    ///
    /// The html_end_tag is the tag that must be found on a line to end the block.
    fn parse_html_block_type_1_to_5(
        &mut self,
        start_ix: usize,
        html_end_tag: &str,
        mut remaining_space: usize,
        mut indent: usize,
    ) -> usize {
        self.tree.append(Item {
            start: start_ix,
            end: 0, // set later
            body: ItemBody::HtmlBlock,
        });
        self.tree.push();

        let bytes = self.text.as_bytes();
        let mut ix = start_ix;
        let end_ix;
        loop {
            let line_start_ix = ix;
            ix += scan_nextline(&bytes[ix..]);
            self.append_html_line(remaining_space.max(indent), line_start_ix, ix);

            let mut line_start = LineStart::new(&bytes[ix..]);
            let n_containers = scan_containers(
                &self.tree,
                &mut line_start,
                self.options.has_gfm_footnotes(),
            );
            if n_containers < self.tree.spine_len() {
                end_ix = ix;
                break;
            }

            if self.text[line_start_ix..ix].contains(html_end_tag) {
                end_ix = ix;
                break;
            }

            let next_line_ix = ix + line_start.bytes_scanned();
            if next_line_ix == self.text.len() {
                end_ix = next_line_ix;
                break;
            }
            ix = next_line_ix;
            remaining_space = line_start.remaining_space();
            indent = 0;
        }
        self.pop(end_ix);
        ix
    }

    /// When start_ix is at the beginning of an HTML block of type 6 or 7,
    /// this will consume lines until there is a blank line and keep track of
    /// the HTML within the block.
    fn parse_html_block_type_6_or_7(
        &mut self,
        start_ix: usize,
        mut remaining_space: usize,
        mut indent: usize,
    ) -> usize {
        self.tree.append(Item {
            start: start_ix,
            end: 0, // set later
            body: ItemBody::HtmlBlock,
        });
        self.tree.push();

        let bytes = self.text.as_bytes();
        let mut ix = start_ix;
        let end_ix;
        loop {
            let line_start_ix = ix;
            ix += scan_nextline(&bytes[ix..]);
            self.append_html_line(remaining_space.max(indent), line_start_ix, ix);

            let mut line_start = LineStart::new(&bytes[ix..]);
            let n_containers = scan_containers(
                &self.tree,
                &mut line_start,
                self.options.has_gfm_footnotes(),
            );
            if n_containers < self.tree.spine_len() || line_start.is_at_eol() {
                end_ix = ix;
                break;
            }

            let next_line_ix = ix + line_start.bytes_scanned();
            if next_line_ix == self.text.len() || scan_blank_line(&bytes[next_line_ix..]).is_some()
            {
                end_ix = next_line_ix;
                break;
            }
            ix = next_line_ix;
            remaining_space = line_start.remaining_space();
            indent = 0;
        }
        self.pop(end_ix);
        ix
    }

    fn parse_indented_code_block(&mut self, start_ix: usize, mut remaining_space: usize) -> usize {
        self.tree.append(Item {
            start: start_ix,
            end: 0, // will get set later
            body: ItemBody::IndentCodeBlock,
        });
        self.tree.push();
        let bytes = self.text.as_bytes();
        let mut last_nonblank_child = None;
        let mut last_nonblank_ix = 0;
        let mut end_ix = 0;
        self.last_line_blank = false;

        let mut ix = start_ix;
        loop {
            let line_start_ix = ix;
            ix += scan_nextline(&bytes[ix..]);
            self.append_code_text(remaining_space, line_start_ix, ix);
            // TODO(spec clarification): should we synthesize newline at EOF?

            if !self.last_line_blank {
                last_nonblank_child = self.tree.cur();
                last_nonblank_ix = ix;
                end_ix = ix;
            }

            let mut line_start = LineStart::new(&bytes[ix..]);
            let n_containers = scan_containers(
                &self.tree,
                &mut line_start,
                self.options.has_gfm_footnotes(),
            );
            if n_containers < self.tree.spine_len()
                || !(line_start.scan_space(4) || line_start.is_at_eol())
            {
                break;
            }
            let next_line_ix = ix + line_start.bytes_scanned();
            if next_line_ix == self.text.len() {
                break;
            }
            ix = next_line_ix;
            remaining_space = line_start.remaining_space();
            self.last_line_blank = scan_blank_line(&bytes[ix..]).is_some();
        }

        // Trim trailing blank lines.
        if let Some(child) = last_nonblank_child {
            self.tree[child].next = None;
            self.tree[child].item.end = last_nonblank_ix;
        }
        self.pop(end_ix);
        ix
    }

    fn parse_fenced_code_block(
        &mut self,
        start_ix: usize,
        indent: usize,
        fence_ch: u8,
        n_fence_char: usize,
    ) -> usize {
        let bytes = self.text.as_bytes();
        let mut info_start = start_ix + n_fence_char;
        info_start += scan_whitespace_no_nl(&bytes[info_start..]);
        // TODO: info strings are typically very short. wouldn't it be faster
        // to just do a forward scan here?
        let mut ix = info_start + scan_nextline(&bytes[info_start..]);
        let info_end = ix - scan_rev_while(&bytes[info_start..ix], is_ascii_whitespace);
        let info_string = unescape(&self.text[info_start..info_end], self.tree.is_in_table());
        self.tree.append(Item {
            start: start_ix,
            end: 0, // will get set later
            body: ItemBody::FencedCodeBlock(self.allocs.allocate_cow(info_string)),
        });
        self.tree.push();
        loop {
            let mut line_start = LineStart::new(&bytes[ix..]);
            let n_containers = scan_containers(
                &self.tree,
                &mut line_start,
                self.options.has_gfm_footnotes(),
            );
            if n_containers < self.tree.spine_len() {
                // this line will get parsed again as not being part of the code
                // if it's blank, it should be parsed as a blank line
                self.pop(ix);
                return ix;
            }
            line_start.scan_space(indent);
            let mut close_line_start = line_start.clone();
            if !close_line_start.scan_space(4 - indent) {
                let close_ix = ix + close_line_start.bytes_scanned();
                if let Some(n) = scan_closing_code_fence(&bytes[close_ix..], fence_ch, n_fence_char)
                {
                    ix = close_ix + n;
                    self.pop(ix);
                    // try to read trailing whitespace or it will register as a completely blank line
                    return ix + scan_blank_line(&bytes[ix..]).unwrap_or(0);
                }
            }
            let remaining_space = line_start.remaining_space();
            ix += line_start.bytes_scanned();
            let next_ix = ix + scan_nextline(&bytes[ix..]);
            self.append_code_text(remaining_space, ix, next_ix);
            ix = next_ix;
        }
    }

    fn parse_metadata_block(&mut self, start_ix: usize, metadata_block_ch: u8) -> usize {
        let bytes = self.text.as_bytes();
        let metadata_block_kind = match metadata_block_ch {
            b'-' => MetadataBlockKind::YamlStyle,
            b'+' => MetadataBlockKind::PlusesStyle,
            _ => panic!("Erroneous metadata block character when parsing metadata block"),
        };
        // 3 delimiter characters
        let mut ix = start_ix + 3 + scan_nextline(&bytes[start_ix + 3..]);
        self.tree.append(Item {
            start: start_ix,
            end: 0, // will get set later
            body: ItemBody::MetadataBlock(metadata_block_kind),
        });
        self.tree.push();
        loop {
            let mut line_start = LineStart::new(&bytes[ix..]);
            let n_containers = scan_containers(
                &self.tree,
                &mut line_start,
                self.options.has_gfm_footnotes(),
            );
            if n_containers < self.tree.spine_len() {
                break;
            }
            if let (_, 0) = calc_indent(&bytes[ix..], 4) {
                if let Some(n) = scan_closing_metadata_block(&bytes[ix..], metadata_block_ch) {
                    ix += n;
                    break;
                }
            }
            let remaining_space = line_start.remaining_space();
            ix += line_start.bytes_scanned();
            let next_ix = ix + scan_nextline(&bytes[ix..]);
            self.append_code_text(remaining_space, ix, next_ix);
            ix = next_ix;
        }

        self.pop(ix);

        // try to read trailing whitespace or it will register as a completely blank line
        ix + scan_blank_line(&bytes[ix..]).unwrap_or(0)
    }

    fn append_code_text(&mut self, remaining_space: usize, start: usize, end: usize) {
        if remaining_space > 0 {
            let cow_ix = self.allocs.allocate_cow("   "[..remaining_space].into());
            self.tree.append(Item {
                start,
                end: start,
                body: ItemBody::SynthesizeText(cow_ix),
            });
        }
        if self.text.as_bytes()[end - 2] == b'\r' {
            // Normalize CRLF to LF
            self.tree.append_text(start, end - 2, false);
            self.tree.append_text(end - 1, end, false);
        } else {
            self.tree.append_text(start, end, false);
        }
    }

    /// Appends a line of HTML to the tree.
    fn append_html_line(&mut self, remaining_space: usize, start: usize, end: usize) {
        if remaining_space > 0 {
            let cow_ix = self.allocs.allocate_cow("   "[..remaining_space].into());
            self.tree.append(Item {
                start,
                end: start,
                body: ItemBody::SynthesizeText(cow_ix),
            });
        }
        if self.text.as_bytes()[end - 2] == b'\r' {
            // Normalize CRLF to LF
            self.tree.append(Item {
                start,
                end: end - 2,
                body: ItemBody::Html,
            });
            self.tree.append(Item {
                start: end - 1,
                end,
                body: ItemBody::Html,
            });
        } else {
            self.tree.append(Item {
                start,
                end,
                body: ItemBody::Html,
            });
        }
    }

    /// Pop a container, setting its end.
    fn pop(&mut self, ix: usize) {
        let cur_ix = self.tree.pop().unwrap();
        self.tree[cur_ix].item.end = ix;
        if let ItemBody::DefinitionList(_) = self.tree[cur_ix].item.body {
            fixup_end_of_definition_list(&mut self.tree, cur_ix);
            self.begin_list_item = None;
        }
        if let ItemBody::List(true, _, _) | ItemBody::DefinitionList(true) = self.tree[cur_ix].item.body {
            surgerize_tight_list(&mut self.tree, cur_ix);
            self.begin_list_item = None;
        }
    }

    /// Close a list if it's open. Also set loose if last line was blank
    /// and end current list if it's a lone, empty item
    fn finish_list(&mut self, ix: usize) {
        self.finish_empty_list_item();
        if let Some(node_ix) = self.tree.peek_up() {
            if let ItemBody::List(_, _, _) | ItemBody::DefinitionList(_) = self.tree[node_ix].item.body {
                self.pop(ix);
            }
        }
        if self.last_line_blank {
            if let Some(node_ix) = self.tree.peek_grandparent() {
                if let ItemBody::List(ref mut is_tight, _, _) | ItemBody::DefinitionList(ref mut is_tight) = self.tree[node_ix].item.body {
                    *is_tight = false;
                }
            }
            self.last_line_blank = false;
        }
    }

    fn finish_empty_list_item(&mut self) {
        if let Some(begin_list_item) = self.begin_list_item {
            if self.last_line_blank {
                // A list item can begin with at most one blank line.
                if let Some(node_ix) = self.tree.peek_up() {
                    if let ItemBody::ListItem(_) | ItemBody::DefinitionListDefinition(_) = self.tree[node_ix].item.body {
                        self.pop(begin_list_item);
                    }
                }
            }
        }
        self.begin_list_item = None;
    }

    /// Continue an existing list or start a new one if there's not an open
    /// list that matches.
    fn continue_list(&mut self, start: usize, ch: u8, index: u64) {
        self.finish_empty_list_item();
        if let Some(node_ix) = self.tree.peek_up() {
            if let ItemBody::List(ref mut is_tight, existing_ch, _) = self.tree[node_ix].item.body {
                if existing_ch == ch {
                    if self.last_line_blank {
                        *is_tight = false;
                        self.last_line_blank = false;
                    }
                    return;
                }
            }
            // TODO: this is not the best choice for end; maybe get end from last list item.
            self.finish_list(start);
        }
        self.tree.append(Item {
            start,
            end: 0, // will get set later
            body: ItemBody::List(true, ch, index),
        });
        self.tree.push();
        self.last_line_blank = false;
    }

    /// Parse a thematic break.
    ///
    /// Returns index of start of next line.
    fn parse_hrule(&mut self, hrule_size: usize, ix: usize) -> usize {
        self.tree.append(Item {
            start: ix,
            end: ix + hrule_size,
            body: ItemBody::Rule,
        });
        ix + hrule_size
    }

    /// Parse an ATX heading.
    ///
    /// Returns index of start of next line.
    fn parse_atx_heading(&mut self, start: usize, atx_level: HeadingLevel) -> usize {
        let mut ix = start;
        let heading_ix = self.tree.append(Item {
            start,
            end: 0,                    // set later
            body: ItemBody::default(), // set later
        });
        ix += atx_level as usize;
        // next char is space or eol (guaranteed by scan_atx_heading)
        let bytes = self.text.as_bytes();
        if let Some(eol_bytes) = scan_eol(&bytes[ix..]) {
            self.tree[heading_ix].item.end = ix + eol_bytes;
            self.tree[heading_ix].item.body = ItemBody::Heading(atx_level, None);
            return ix + eol_bytes;
        }
        // skip leading spaces
        let skip_spaces = scan_whitespace_no_nl(&bytes[ix..]);
        ix += skip_spaces;

        // now handle the header text
        let header_start = ix;
        let header_node_idx = self.tree.push(); // so that we can set the endpoint later

        // trim the trailing attribute block before parsing the entire line, if necessary
        let (end, content_end, attrs) = if self.options.contains(Options::ENABLE_HEADING_ATTRIBUTES)
        {
            // the start of the next line is the end of the header since the
            // header cannot have line breaks
            let header_end = header_start + scan_nextline(&bytes[header_start..]);
            let (content_end, attrs) =
                self.extract_and_parse_heading_attribute_block(header_start, header_end);
            self.parse_line(ix, Some(content_end), TableParseMode::Disabled);
            (header_end, content_end, attrs)
        } else {
            let (line_ix, line_brk) = self.parse_line(ix, None, TableParseMode::Disabled);
            ix = line_ix;
            // Backslash at end is actually hard line break
            if let Some(Item {
                start,
                end,
                body: ItemBody::HardBreak(true),
            }) = line_brk
            {
                self.tree.append_text(start, end, false);
            }
            (ix, ix, None)
        };
        self.tree[header_node_idx].item.end = end;

        // remove trailing matter from header text
        let mut empty_text_node = false;
        if let Some(cur_ix) = self.tree.cur() {
            // remove closing of the ATX heading
            let header_text = &bytes[header_start..content_end];
            let mut limit = header_text
                .iter()
                .rposition(|&b| !(b == b'\n' || b == b'\r' || b == b' '))
                .map_or(0, |i| i + 1);
            let closer = header_text[..limit]
                .iter()
                .rposition(|&b| b != b'#')
                .map_or(0, |i| i + 1);
            if closer == 0 {
                limit = closer;
            } else {
                let spaces = scan_rev_while(&header_text[..closer], |b| b == b' ');
                if spaces > 0 {
                    limit = closer - spaces;
                }
            }
            // if text is only spaces, then remove them
            self.tree[cur_ix].item.end = limit + header_start;

            // limit = 0 when text is empty after removing spaces
            if limit == 0 {
                empty_text_node = true;
            }
        }

        if empty_text_node {
            self.tree.remove_node();
        } else {
            self.tree.pop();
        }
        self.tree[heading_ix].item.body = ItemBody::Heading(
            atx_level,
            attrs.map(|attrs| self.allocs.allocate_heading(attrs)),
        );

        end
    }

    /// Returns the number of bytes scanned on success.
    fn parse_footnote(&mut self, start: usize) -> Option<usize> {
        let bytes = &self.text.as_bytes()[start..];
        if !bytes.starts_with(b"[^") {
            return None;
        }
        let (mut i, label) = if self.options.has_gfm_footnotes() {
            // GitHub doesn't allow footnote definition labels to contain line breaks.
            // It actually does allow this for link definitions under certain circumstances,
            // but for this it's simpler to avoid it.
            scan_link_label_rest(&self.text[start + 2..], &|_| None, self.tree.is_in_table())?
        } else {
            self.parse_refdef_label(start + 2)?
        };
        if self.options.has_gfm_footnotes() && label.bytes().any(|b| b == b'\r' || b == b'\n') {
            // GitHub doesn't allow footnote definition labels to contain line breaks,
            // even if they're escaped.
            return None;
        }
        i += 2;
        if scan_ch(&bytes[i..], b':') == 0 {
            return None;
        }
        i += 1;
        self.finish_list(start);
        if let Some(node_ix) = self.tree.peek_up() {
            if let ItemBody::FootnoteDefinition(..) = self.tree[node_ix].item.body {
                // finish previous footnote if it's still open
                self.pop(start);
            }
        }
        if self.options.has_gfm_footnotes() {
            i += scan_whitespace_no_nl(&bytes[i..]);
        }
        self.allocs.footdefs.0.insert(
            UniCase::new(label.clone()),
            FootnoteDef { use_count: 0 },
        );
        self.tree.append(Item {
            start,
            end: 0, // will get set later
            // TODO: check whether the label here is strictly necessary
            body: ItemBody::FootnoteDefinition(self.allocs.allocate_cow(label)),
        });
        self.tree.push();
        Some(i)
    }

    /// Tries to parse a reference label, which can be interrupted by new blocks.
    /// On success, returns the number of bytes of the label and the label itself.
    fn parse_refdef_label(&self, start: usize) -> Option<(usize, CowStr<'a>)> {
        scan_link_label_rest(
            &self.text[start..],
            &|bytes| {
                let mut line_start = LineStart::new(bytes);
                let current_container = scan_containers(
                    &self.tree,
                    &mut line_start,
                    self.options.has_gfm_footnotes(),
                ) == self.tree.spine_len();
                if line_start.scan_space(4) {
                    return Some(line_start.bytes_scanned());
                }
                let bytes_scanned = line_start.bytes_scanned();
                let suffix = &bytes[bytes_scanned..];
                if self.scan_paragraph_interrupt(suffix, current_container)
                    || (current_container && scan_setext_heading(suffix).is_some())
                {
                    None
                } else {
                    Some(bytes_scanned)
                }
            },
            self.tree.is_in_table(),
        )
    }

    /// Returns number of bytes scanned, label and definition on success.
    fn parse_refdef_total(&mut self, start: usize) -> Option<(usize, LinkLabel<'a>, LinkDef<'a>)> {
        let bytes = &self.text.as_bytes()[start..];
        if scan_ch(bytes, b'[') == 0 {
            return None;
        }
        let (mut i, label) = self.parse_refdef_label(start + 1)?;
        i += 1;
        if scan_ch(&bytes[i..], b':') == 0 {
            return None;
        }
        i += 1;
        let (bytecount, link_def) = self.scan_refdef(start, start + i)?;
        Some((bytecount + i, UniCase::new(label), link_def))
    }

    /// Returns number of bytes and number of newlines
    fn scan_refdef_space(&self, bytes: &[u8], mut i: usize) -> Option<(usize, usize)> {
        let mut newlines = 0;
        loop {
            let whitespaces = scan_whitespace_no_nl(&bytes[i..]);
            i += whitespaces;
            if let Some(eol_bytes) = scan_eol(&bytes[i..]) {
                i += eol_bytes;
                newlines += 1;
                if newlines > 1 {
                    return None;
                }
            } else {
                break;
            }
            let mut line_start = LineStart::new(&bytes[i..]);
            let current_container = scan_containers(
                &self.tree,
                &mut line_start,
                self.options.has_gfm_footnotes(),
            ) == self.tree.spine_len();
            if !line_start.scan_space(4) {
                let suffix = &bytes[i + line_start.bytes_scanned()..];
                if self.scan_paragraph_interrupt(suffix, current_container)
                    || scan_setext_heading(suffix).is_some()
                {
                    return None;
                }
            }
            i += line_start.bytes_scanned();
        }
        Some((i, newlines))
    }

    // returns (bytelength, title_str)
    fn scan_refdef_title<'t>(&self, text: &'t str) -> Option<(usize, CowStr<'t>)> {
        let bytes = text.as_bytes();
        let closing_delim = match bytes.first()? {
            b'\'' => b'\'',
            b'"' => b'"',
            b'(' => b')',
            _ => return None,
        };
        let mut bytecount = 1;
        let mut linestart = 1;

        let mut linebuf = None;

        while let Some(&c) = bytes.get(bytecount) {
            match c {
                b'(' if closing_delim == b')' => {
                    // https://spec.commonmark.org/0.30/#link-title
                    // a sequence of zero or more characters between matching parentheses ((...)),
                    // including a ( or ) character only if it is backslash-escaped.
                    return None;
                }
                b'\n' | b'\r' => {
                    // push text to line buffer
                    // this is used to strip the block formatting:
                    //
                    // > [first]: http://example.com "
                    // > second"
                    //
                    // should get turned into `<a href="example.com" title=" second">first</a>`
                    let linebuf = if let Some(linebuf) = &mut linebuf {
                        linebuf
                    } else {
                        linebuf = Some(String::new());
                        linebuf.as_mut().unwrap()
                    };
                    linebuf.push_str(&text[linestart..bytecount]);
                    linebuf.push('\n'); // normalize line breaks
                                        // skip line break
                    bytecount += 1;
                    if c == b'\r' && bytes.get(bytecount) == Some(&b'\n') {
                        bytecount += 1;
                    }
                    let mut line_start = LineStart::new(&bytes[bytecount..]);
                    let current_container = scan_containers(
                        &self.tree,
                        &mut line_start,
                        self.options.has_gfm_footnotes(),
                    ) == self.tree.spine_len();
                    if !line_start.scan_space(4) {
                        let suffix = &bytes[bytecount + line_start.bytes_scanned()..];
                        if self.scan_paragraph_interrupt(suffix, current_container)
                            || scan_setext_heading(suffix).is_some()
                        {
                            return None;
                        }
                    }
                    line_start.scan_all_space();
                    bytecount += line_start.bytes_scanned();
                    linestart = bytecount;
                    if scan_blank_line(&bytes[bytecount..]).is_some() {
                        // blank line - not allowed
                        return None;
                    }
                }
                b'\\' => {
                    bytecount += 1;
                    if let Some(c) = bytes.get(bytecount) {
                        if c != &b'\r' && c != &b'\n' {
                            bytecount += 1;
                        }
                    }
                }
                c if c == closing_delim => {
                    let cow = if let Some(mut linebuf) = linebuf {
                        linebuf.push_str(&text[linestart..bytecount]);
                        CowStr::from(linebuf)
                    } else {
                        CowStr::from(&text[linestart..bytecount])
                    };
                    return Some((bytecount + 1, cow));
                }
                _ => {
                    bytecount += 1;
                }
            }
        }
        None
    }

    /// Returns # of bytes and definition.
    /// Assumes the label of the reference including colon has already been scanned.
    fn scan_refdef(&self, span_start: usize, start: usize) -> Option<(usize, LinkDef<'a>)> {
        let bytes = self.text.as_bytes();

        // whitespace between label and url (including up to one newline)
        let (mut i, _newlines) = self.scan_refdef_space(bytes, start)?;

        // scan link dest
        let (dest_length, dest) = scan_link_dest(self.text, i, LINK_MAX_NESTED_PARENS)?;
        if dest_length == 0 {
            return None;
        }
        let dest = unescape(dest, self.tree.is_in_table());
        i += dest_length;

        // no title
        let mut backup = (
            i - start,
            LinkDef {
                dest,
                title: None,
                span: span_start..i,
            },
        );

        // scan whitespace between dest and label
        let (mut i, newlines) =
            if let Some((new_i, mut newlines)) = self.scan_refdef_space(bytes, i) {
                if i == self.text.len() {
                    newlines += 1;
                }
                if new_i == i && newlines == 0 {
                    return None;
                }
                if newlines > 1 {
                    return Some(backup);
                };
                (new_i, newlines)
            } else {
                return Some(backup);
            };

        // scan title
        // if this fails but newline == 1, return also a refdef without title
        if let Some((title_length, title)) = self.scan_refdef_title(&self.text[i..]) {
            i += title_length;
            if scan_blank_line(&bytes[i..]).is_some() {
                backup.0 = i - start;
                backup.1.span = span_start..i;
                backup.1.title = Some(unescape(title, self.tree.is_in_table()));
                return Some(backup);
            }
        }
        if newlines > 0 {
            Some(backup)
        } else {
            None
        }
    }

    /// Checks whether we should break a paragraph on the given input.
    fn scan_paragraph_interrupt(&self, bytes: &[u8], current_container: bool) -> bool {
<<<<<<< HEAD
        let gfm_footnote = self.options.has_gfm_footnotes();
        if scan_paragraph_interrupt_no_table(
            bytes,
            current_container,
            gfm_footnote,
            self.options.contains(Options::ENABLE_DEFINITION_LIST),
            &self.tree,
        ) {
=======
        let has_footnote = self.options.contains(Options::ENABLE_FOOTNOTES);
        if scan_paragraph_interrupt_no_table(bytes, current_container, has_footnote, &self.tree) {
>>>>>>> 5390c885
            return true;
        }
        // pulldown-cmark allows heavy tables, that have a `|` on the header row,
        // to interrupt paragraphs.
        //
        // ```markdown
        // This is a table
        // | a | b | c |
        // |---|---|---|
        // | d | e | f |
        //
        // This is not a table
        //  a | b | c
        // ---|---|---
        //  d | e | f
        // ```
        if !self.options.contains(Options::ENABLE_TABLES) || !bytes.starts_with(b"|") {
            return false;
        }

        // Checking if something's a valid table or not requires looking at two lines.
        // First line, count unescaped pipes.
        let mut pipes = 0;
        let mut next_line_ix = 0;
        let mut bsesc = false;
        let mut last_pipe_ix = 0;
        for (i, &byte) in bytes.iter().enumerate() {
            match byte {
                b'\\' => {
                    bsesc = true;
                    continue;
                }
                b'|' if !bsesc => {
                    pipes += 1;
                    last_pipe_ix = i;
                }
                b'\r' | b'\n' => {
                    next_line_ix = i + scan_eol(&bytes[i..]).unwrap();
                    break;
                }
                _ => {}
            }
            bsesc = false;
        }

        // scan_eol can't return 0, so this can't be zero
        if next_line_ix == 0 {
            return false;
        }

        // Scan the table head. The part that looks like:
        //
        //     |---|---|---|
        //
        // Also scan any containing items, since it's on its own line, and
        // might be nested inside a block quote or something
        //
        //     > Table: First
        //     > | first col | second col |
        //     > |-----------|------------|
        //     ^
        //     | need to skip over the `>` when checking for the table
        let mut line_start = LineStart::new(&bytes[next_line_ix..]);
        if scan_containers(
            &self.tree,
            &mut line_start,
            self.options.has_gfm_footnotes(),
        ) != self.tree.spine_len()
        {
            return false;
        }
        let table_head_ix = next_line_ix + line_start.bytes_scanned();
        let (table_head_bytes, alignment) = scan_table_head(&bytes[table_head_ix..]);

        if table_head_bytes == 0 {
            return false;
        }

        // computing header count from number of pipes
        let header_count = count_header_cols(bytes, pipes, 0, last_pipe_ix);

        // make sure they match the number of columns we find in separator line
        alignment.len() == header_count
    }

    /// Extracts and parses a heading attribute block if exists.
    ///
    /// Returns `(end_offset_of_heading_content, (id, classes))`.
    ///
    /// If `header_end` is less than or equal to `header_start`, the given
    /// input is considered as empty.
    fn extract_and_parse_heading_attribute_block(
        &mut self,
        header_start: usize,
        header_end: usize,
    ) -> (usize, Option<HeadingAttributes<'a>>) {
        if !self.options.contains(Options::ENABLE_HEADING_ATTRIBUTES) {
            return (header_end, None);
        }

        // extract the trailing attribute block
        let header_bytes = &self.text.as_bytes()[header_start..header_end];
        let (content_len, attr_block_range_rel) =
            extract_attribute_block_content_from_header_text(header_bytes);
        let content_end = header_start + content_len;
        let attrs = attr_block_range_rel.and_then(|r| {
            parse_inside_attribute_block(
                &self.text[(header_start + r.start)..(header_start + r.end)],
            )
        });
        (content_end, attrs)
    }
}

/// Scanning modes for `Parser`'s `parse_line` method.
#[derive(PartialEq, Eq, Copy, Clone)]
enum TableParseMode {
    /// Inside a paragraph, scanning for table headers.
    Scan,
    /// Inside a table.
    Active,
    /// Inside a paragraph, not scanning for table headers.
    Disabled,
}

/// Computes the number of header columns in a table line by computing the number of dividing pipes
/// that aren't followed or preceded by whitespace.
fn count_header_cols(
    bytes: &[u8],
    mut pipes: usize,
    mut start: usize,
    last_pipe_ix: usize,
) -> usize {
    // was first pipe preceded by whitespace? if so, subtract one
    start += scan_whitespace_no_nl(&bytes[start..]);
    if bytes[start] == b'|' {
        pipes -= 1;
    }

    // was last pipe followed by whitespace? if so, sub one
    if scan_blank_line(&bytes[(last_pipe_ix + 1)..]).is_some() {
        pipes
    } else {
        pipes + 1
    }
}

/// Checks whether we should break a paragraph on the given input.
///
/// Use `FirstPass::scan_paragraph_interrupt` in any context that allows
/// tables to interrupt the paragraph.
fn scan_paragraph_interrupt_no_table(
    bytes: &[u8],
    current_container: bool,
<<<<<<< HEAD
    gfm_footnote: bool,
    definition_list: bool,
=======
    has_footnote: bool,
>>>>>>> 5390c885
    tree: &Tree<Item>,
) -> bool {
    scan_eol(bytes).is_some()
        || scan_hrule(bytes).is_ok()
        || scan_atx_heading(bytes).is_some()
        || scan_code_fence(bytes).is_some()
        || scan_blockquote_start(bytes).is_some()
        || scan_listitem(bytes).map_or(false, |(ix, delim, index, _)| {
            ! current_container ||
            tree.is_in_table() ||
            // we don't allow interruption by either empty lists or
            // numbered lists starting at an index other than 1
            (delim == b'*' || delim == b'-' || delim == b'+' || index == 1)
                && (scan_blank_line(&bytes[ix..]).is_none())
        })
        || bytes.starts_with(b"<")
            && (get_html_end_tag(&bytes[1..]).is_some() || starts_html_block_type_6(&bytes[1..]))
<<<<<<< HEAD
        || definition_list && bytes.starts_with(b":")
        || (gfm_footnote
=======
        || (has_footnote
>>>>>>> 5390c885
            && bytes.starts_with(b"[^")
            && scan_link_label_rest(
                std::str::from_utf8(&bytes[2..]).unwrap(),
                &|_| None,
                tree.is_in_table(),
            )
            .map_or(false, |(len, _)| bytes.get(2 + len) == Some(&b':')))
}

/// Assumes `text_bytes` is preceded by `<`.
fn get_html_end_tag(text_bytes: &[u8]) -> Option<&'static str> {
    static BEGIN_TAGS: &[&[u8]; 4] = &[b"pre", b"style", b"script", b"textarea"];
    static ST_BEGIN_TAGS: &[&[u8]; 3] = &[b"!--", b"?", b"![CDATA["];

    for (beg_tag, end_tag) in BEGIN_TAGS
        .iter()
        .zip(["</pre>", "</style>", "</script>", "</textarea>"].iter())
    {
        let tag_len = beg_tag.len();

        if text_bytes.len() < tag_len {
            // begin tags are increasing in size
            break;
        }

        if !text_bytes[..tag_len].eq_ignore_ascii_case(beg_tag) {
            continue;
        }

        // Must either be the end of the line...
        if text_bytes.len() == tag_len {
            return Some(end_tag);
        }

        // ...or be followed by whitespace, newline, or '>'.
        let s = text_bytes[tag_len];
        if is_ascii_whitespace(s) || s == b'>' {
            return Some(end_tag);
        }
    }

    for (beg_tag, end_tag) in ST_BEGIN_TAGS.iter().zip(["-->", "?>", "]]>"].iter()) {
        if text_bytes.starts_with(beg_tag) {
            return Some(end_tag);
        }
    }

    if text_bytes.len() > 1 && text_bytes[0] == b'!' && text_bytes[1].is_ascii_alphabetic() {
        Some(">")
    } else {
        None
    }
}

// https://english.stackexchange.com/a/285573
fn surgerize_tight_list(tree: &mut Tree<Item>, list_ix: TreeIndex) {
    let mut list_item = tree[list_ix].child;
    while let Some(listitem_ix) = list_item {
        // first child is special, controls how we repoint list_item.child
        let list_item_firstborn = tree[listitem_ix].child;

        // Check that list item has children - this is not necessarily the case!
        if let Some(firstborn_ix) = list_item_firstborn {
            if let ItemBody::Paragraph = tree[firstborn_ix].item.body {
                tree[listitem_ix].child = tree[firstborn_ix].child;
            }

            let mut list_item_child = Some(firstborn_ix);
            let mut node_to_repoint = None;
            while let Some(child_ix) = list_item_child {
                // surgerize paragraphs
                let repoint_ix = if let ItemBody::Paragraph = tree[child_ix].item.body {
                    if let Some(child_firstborn) = tree[child_ix].child {
                        if let Some(repoint_ix) = node_to_repoint {
                            tree[repoint_ix].next = Some(child_firstborn);
                        }
                        let mut child_lastborn = child_firstborn;
                        while let Some(lastborn_next_ix) = tree[child_lastborn].next {
                            child_lastborn = lastborn_next_ix;
                        }
                        child_lastborn
                    } else {
                        child_ix
                    }
                } else {
                    child_ix
                };

                node_to_repoint = Some(repoint_ix);
                tree[repoint_ix].next = tree[child_ix].next;
                list_item_child = tree[child_ix].next;
            }
        }

        list_item = tree[listitem_ix].next;
    }
}

fn fixup_end_of_definition_list(tree: &mut Tree<Item>, list_ix: TreeIndex) {
    let mut list_item = tree[list_ix].child;
    let mut previous_list_item = None;
    while let Some(listitem_ix) = list_item {
        match &mut tree[listitem_ix].item.body {
            ItemBody::DefinitionListTitle | ItemBody::DefinitionListDefinition(_) => {
                previous_list_item = list_item;
                list_item = tree[listitem_ix].next;
            }
            body @ ItemBody::MaybeDefinitionListTitle => {
                *body = ItemBody::Paragraph;
                break;
            }
            _ => break,
        }
    }
    if let Some(previous_list_item) = previous_list_item {
        tree.truncate_to_parent(previous_list_item);
    }
}

/// Determines whether the delimiter run starting at given index is
/// left-flanking, as defined by the commonmark spec (and isn't intraword
/// for _ delims).
/// suffix is &s[ix..], which is passed in as an optimization, since taking
/// a string subslice is O(n).
fn delim_run_can_open(
    s: &str,
    suffix: &str,
    run_len: usize,
    ix: usize,
    mode: TableParseMode,
) -> bool {
    let next_char = if let Some(c) = suffix.chars().nth(run_len) {
        c
    } else {
        return false;
    };
    if next_char.is_whitespace() {
        return false;
    }
    if ix == 0 {
        return true;
    }
    if mode == TableParseMode::Active {
        if s[..ix].ends_with('|') && !s[..ix].ends_with(r"\|") {
            return true;
        }
        if next_char == '|' {
            return false;
        }
    }
    let delim = suffix.chars().next().unwrap();
    // `*` and `~~` can be intraword, `_` and `~` cannot
    if delim == '*' && !is_punctuation(next_char) {
        return true;
    }
    if delim == '~' && run_len > 1 {
        return true;
    }
    let prev_char = s[..ix].chars().last().unwrap();
    if delim == '~' && prev_char == '~' && !is_punctuation(next_char) {
        return true;
    }

    prev_char.is_whitespace()
        || is_punctuation(prev_char) && (delim != '\'' || ![']', ')'].contains(&prev_char))
}

/// Determines whether the delimiter run starting at given index is
/// right-flanking, as defined by the commonmark spec (and isn't intraword
/// for _ delims)
fn delim_run_can_close(
    s: &str,
    suffix: &str,
    run_len: usize,
    ix: usize,
    mode: TableParseMode,
) -> bool {
    if ix == 0 {
        return false;
    }
    let prev_char = s[..ix].chars().last().unwrap();
    if prev_char.is_whitespace() {
        return false;
    }
    let next_char = if let Some(c) = suffix.chars().nth(run_len) {
        c
    } else {
        return true;
    };
    if mode == TableParseMode::Active {
        if s[..ix].ends_with('|') && !s[..ix].ends_with(r"\|") {
            return false;
        }
        if next_char == '|' {
            return true;
        }
    }
    let delim = suffix.chars().next().unwrap();
    // `*` and `~~` can be intraword, `_` and `~` cannot
    if (delim == '*' || (delim == '~' && run_len > 1)) && !is_punctuation(prev_char) {
        return true;
    }
    if delim == '~' && prev_char == '~' {
        return true;
    }

    next_char.is_whitespace() || is_punctuation(next_char)
}

fn create_lut(options: &Options) -> LookupTable {
    #[cfg(all(target_arch = "x86_64", feature = "simd"))]
    {
        LookupTable {
            simd: simd::compute_lookup(options),
            scalar: special_bytes(options),
        }
    }
    #[cfg(not(all(target_arch = "x86_64", feature = "simd")))]
    {
        special_bytes(options)
    }
}

fn special_bytes(options: &Options) -> [bool; 256] {
    let mut bytes = [false; 256];
    let standard_bytes = [
        b'\n', b'\r', b'*', b'_', b'&', b'\\', b'[', b']', b'<', b'!', b'`',
    ];

    for &byte in &standard_bytes {
        bytes[byte as usize] = true;
    }
    if options.contains(Options::ENABLE_TABLES) {
        bytes[b'|' as usize] = true;
    }
    if options.contains(Options::ENABLE_STRIKETHROUGH) {
        bytes[b'~' as usize] = true;
    }
    if options.contains(Options::ENABLE_MATH) {
        bytes[b'$' as usize] = true;
        bytes[b'{' as usize] = true;
        bytes[b'}' as usize] = true;
    }
    if options.contains(Options::ENABLE_SMART_PUNCTUATION) {
        for &byte in &[b'.', b'-', b'"', b'\''] {
            bytes[byte as usize] = true;
        }
    }

    bytes
}

enum LoopInstruction<T> {
    /// Continue looking for more special bytes, but skip next few bytes.
    ContinueAndSkip(usize),
    /// Break looping immediately, returning with the given index and value.
    BreakAtWith(usize, T),
}

#[cfg(all(target_arch = "x86_64", feature = "simd"))]
struct LookupTable {
    simd: [u8; 16],
    scalar: [bool; 256],
}

#[cfg(not(all(target_arch = "x86_64", feature = "simd")))]
type LookupTable = [bool; 256];

/// This function walks the byte slices from the given index and
/// calls the callback function on all bytes (and their indices) that are in the following set:
/// `` ` ``, `\`, `&`, `*`, `_`, `~`, `!`, `<`, `[`, `]`, `|`, `\r`, `\n`
/// It is guaranteed not call the callback on other bytes.
/// Whenever `callback(ix, byte)` returns a `ContinueAndSkip(n)` value, the callback
/// will not be called with an index that is less than `ix + n + 1`.
/// When the callback returns a `BreakAtWith(end_ix, opt+val)`, no more callbacks will be
/// called and the function returns immediately with the return value `(end_ix, opt_val)`.
/// If `BreakAtWith(..)` is never returned, this function will return the first
/// index that is outside the byteslice bound and a `None` value.
fn iterate_special_bytes<F, T>(
    lut: &LookupTable,
    bytes: &[u8],
    ix: usize,
    callback: F,
) -> (usize, Option<T>)
where
    F: FnMut(usize, u8) -> LoopInstruction<Option<T>>,
{
    #[cfg(all(target_arch = "x86_64", feature = "simd"))]
    {
        simd::iterate_special_bytes(lut, bytes, ix, callback)
    }
    #[cfg(not(all(target_arch = "x86_64", feature = "simd")))]
    {
        scalar_iterate_special_bytes(lut, bytes, ix, callback)
    }
}

fn scalar_iterate_special_bytes<F, T>(
    lut: &[bool; 256],
    bytes: &[u8],
    mut ix: usize,
    mut callback: F,
) -> (usize, Option<T>)
where
    F: FnMut(usize, u8) -> LoopInstruction<Option<T>>,
{
    while ix < bytes.len() {
        let b = bytes[ix];
        if lut[b as usize] {
            match callback(ix, b) {
                LoopInstruction::ContinueAndSkip(skip) => {
                    ix += skip;
                }
                LoopInstruction::BreakAtWith(ix, val) => {
                    return (ix, val);
                }
            }
        }
        ix += 1;
    }

    (ix, None)
}

/// Split the usual heading content range and the content inside the trailing attribute block.
///
/// Returns `(leading_content_len, Option<trailing_attr_block_range>)`.
///
/// Note that `trailing_attr_block_range` will be empty range when the block
/// is `{}`, since the range is content inside the wrapping `{` and `}`.
///
/// The closing `}` of an attribute block can have trailing whitespaces.
/// They are automatically trimmed when the attribute block is being searched.
///
/// However, this method does not trim the trailing whitespaces of heading content.
/// It is callers' responsibility to trim them if necessary.
fn extract_attribute_block_content_from_header_text(
    heading: &[u8],
) -> (usize, Option<Range<usize>>) {
    let heading_len = heading.len();
    let mut ix = heading_len;
    ix -= scan_rev_while(heading, |b| {
        b == b'\n' || b == b'\r' || b == b' ' || b == b'\t'
    });
    if ix == 0 {
        return (heading_len, None);
    }

    let attr_block_close = ix - 1;
    if heading.get(attr_block_close) != Some(&b'}') {
        // The last character is not `}`. No attribute blocks found.
        return (heading_len, None);
    }
    // move cursor before the closing right brace (`}`)
    ix -= 1;

    ix -= scan_rev_while(&heading[..ix], |b| {
        // Characters to be excluded:
        //  * `{` and `}`: special characters to open and close an attribute block.
        //  * `\\`: a special character to escape many characters and disable some syntaxes.
        //      + Handling of this escape character differs among markdown processors.
        //      + Escaped characters will be separate text node from neighbors, so
        //        it is not easy to handle unescaped string and trim the trailing block.
        //  * `<` and `>`: special characters to start and end HTML tag.
        //      + No known processors converts `{#<i>foo</i>}` into
        //        `id="&lt;i&gt;foo&lt;/&gt;"` as of this writing, so hopefully
        //        this restriction won't cause compatibility issues.
        //  * `\n` and `\r`: a newline character.
        //      + Setext heading can have multiple lines. However it is hard to support
        //        attribute blocks that have newline inside, since the parsing proceeds line by
        //        line and lines will be separate nodes even they are logically a single text.
        !matches!(b, b'{' | b'}' | b'<' | b'>' | b'\\' | b'\n' | b'\r')
    });
    if ix == 0 {
        // `{` is not found. No attribute blocks available.
        return (heading_len, None);
    }
    let attr_block_open = ix - 1;
    if heading[attr_block_open] != b'{' {
        // `{` is not found. No attribute blocks available.
        return (heading_len, None);
    }

    (attr_block_open, Some(ix..attr_block_close))
}

/// Parses an attribute block content, such as `.class1 #id .class2`.
///
/// Returns `(id, classes)`.
///
/// It is callers' responsibility to find opening and closing characters of the attribute
/// block. Usually [`extract_attribute_block_content_from_header_text`] function does it for you.
///
/// Note that this parsing requires explicit whitespace separators between
/// attributes. This is intentional design with the reasons below:
///
/// * to keep conversion simple and easy to understand for any possible input,
/// * to avoid adding less obvious conversion rule that can reduce compatibility
///   with other implementations more, and
/// * to follow the major design of implementations with the support for the
///   attribute blocks extension (as of this writing).
///
/// See also: [`Options::ENABLE_HEADING_ATTRIBUTES`].
///
/// [`Options::ENABLE_HEADING_ATTRIBUTES`]: `crate::Options::ENABLE_HEADING_ATTRIBUTES`
fn parse_inside_attribute_block(inside_attr_block: &str) -> Option<HeadingAttributes<'_>> {
    let mut id = None;
    let mut classes = Vec::new();
    let mut attrs = Vec::new();

    for attr in inside_attr_block.split_ascii_whitespace() {
        // iterator returned by `str::split_ascii_whitespace` never emits empty
        // strings, so taking first byte won't panic.
        if attr.len() > 1 {
            let first_byte = attr.as_bytes()[0];
            if first_byte == b'#' {
                id = Some(attr[1..].into());
            } else if first_byte == b'.' {
                classes.push(attr[1..].into());
            } else {
                let split = attr.split_once('=');
                if let Some((key, value)) = split {
                    attrs.push((key.into(), Some(value.into())));
                } else {
                    attrs.push((attr.into(), None));
                }
            }
        }
    }

    Some(HeadingAttributes { id, classes, attrs })
}

#[cfg(all(target_arch = "x86_64", feature = "simd"))]
mod simd {
    //! SIMD byte scanning logic.
    //!
    //! This module provides functions that allow walking through byteslices, calling
    //! provided callback functions on special bytes and their indices using SIMD.
    //! The byteset is defined in `compute_lookup`.
    //!
    //! The idea is to load in a chunk of 16 bytes and perform a lookup into a set of
    //! bytes on all the bytes in this chunk simultaneously. We produce a 16 bit bitmask
    //! from this and call the callback on every index corresponding to a 1 in this mask
    //! before moving on to the next chunk. This allows us to move quickly when there
    //! are no or few matches.
    //!
    //! The table lookup is inspired by this [great overview]. However, since all of the
    //! bytes we're interested in are ASCII, we don't quite need the full generality of
    //! the universal algorithm and are hence able to skip a few instructions.
    //!
    //! [great overview]: http://0x80.pl/articles/simd-byte-lookup.html

    use super::{LookupTable, LoopInstruction};
    use crate::Options;
    use core::arch::x86_64::*;

    const VECTOR_SIZE: usize = std::mem::size_of::<__m128i>();

    /// Generates a lookup table containing the bitmaps for our
    /// special marker bytes. This is effectively a 128 element 2d bitvector,
    /// that can be indexed by a four bit row index (the lower nibble)
    /// and a three bit column index (upper nibble).
    pub(super) fn compute_lookup(options: &Options) -> [u8; 16] {
        let mut lookup = [0u8; 16];
        let standard_bytes = [
            b'\n', b'\r', b'*', b'_', b'&', b'\\', b'[', b']', b'<', b'!', b'`',
        ];

        for &byte in &standard_bytes {
            add_lookup_byte(&mut lookup, byte);
        }
        if options.contains(Options::ENABLE_TABLES) {
            add_lookup_byte(&mut lookup, b'|');
        }
        if options.contains(Options::ENABLE_STRIKETHROUGH) {
            add_lookup_byte(&mut lookup, b'~');
        }
        if options.contains(Options::ENABLE_MATH) {
            add_lookup_byte(&mut lookup, b'$');
            add_lookup_byte(&mut lookup, b'{');
            add_lookup_byte(&mut lookup, b'}');
        }
        if options.contains(Options::ENABLE_SMART_PUNCTUATION) {
            for &byte in &[b'.', b'-', b'"', b'\''] {
                add_lookup_byte(&mut lookup, byte);
            }
        }

        lookup
    }

    fn add_lookup_byte(lookup: &mut [u8; 16], byte: u8) {
        lookup[(byte & 0x0f) as usize] |= 1 << (byte >> 4);
    }

    /// Computes a bit mask for the given byteslice starting from the given index,
    /// where the 16 least significant bits indicate (by value of 1) whether or not
    /// there is a special character at that byte position. The least significant bit
    /// corresponds to `bytes[ix]` and the most significant bit corresponds to
    /// `bytes[ix + 15]`.
    /// It is only safe to call this function when `bytes.len() >= ix + VECTOR_SIZE`.
    #[target_feature(enable = "ssse3")]
    #[inline]
    unsafe fn compute_mask(lut: &[u8; 16], bytes: &[u8], ix: usize) -> i32 {
        debug_assert!(bytes.len() >= ix + VECTOR_SIZE);

        let bitmap = _mm_loadu_si128(lut.as_ptr() as *const __m128i);
        // Small lookup table to compute single bit bitshifts
        // for 16 bytes at once.
        let bitmask_lookup =
            _mm_setr_epi8(1, 2, 4, 8, 16, 32, 64, -128, -1, -1, -1, -1, -1, -1, -1, -1);

        // Load input from memory.
        let raw_ptr = bytes.as_ptr().add(ix) as *const __m128i;
        let input = _mm_loadu_si128(raw_ptr);
        // Compute the bitmap using the bottom nibble as an index
        // into the lookup table. Note that non-ascii bytes will have
        // their most significant bit set and will map to lookup[0].
        let bitset = _mm_shuffle_epi8(bitmap, input);
        // Compute the high nibbles of the input using a 16-bit rightshift of four
        // and a mask to prevent most-significant bit issues.
        let higher_nibbles = _mm_and_si128(_mm_srli_epi16(input, 4), _mm_set1_epi8(0x0f));
        // Create a bitmask for the bitmap by perform a left shift of the value
        // of the higher nibble. Bytes with their most significant set are mapped
        // to -1 (all ones).
        let bitmask = _mm_shuffle_epi8(bitmask_lookup, higher_nibbles);
        // Test the bit of the bitmap by AND'ing the bitmap and the mask together.
        let tmp = _mm_and_si128(bitset, bitmask);
        // Check whether the result was not null. NEQ is not a SIMD intrinsic,
        // but comparing to the bitmask is logically equivalent. This also prevents us
        // from matching any non-ASCII bytes since none of the bitmaps were all ones
        // (-1).
        let result = _mm_cmpeq_epi8(tmp, bitmask);

        // Return the resulting bitmask.
        _mm_movemask_epi8(result)
    }

    /// Calls callback on byte indices and their value.
    /// Breaks when callback returns LoopInstruction::BreakAtWith(ix, val). And skips the
    /// number of bytes in callback return value otherwise.
    /// Returns the final index and a possible break value.
    pub(super) fn iterate_special_bytes<F, T>(
        lut: &LookupTable,
        bytes: &[u8],
        ix: usize,
        callback: F,
    ) -> (usize, Option<T>)
    where
        F: FnMut(usize, u8) -> LoopInstruction<Option<T>>,
    {
        if is_x86_feature_detected!("ssse3") && bytes.len() >= VECTOR_SIZE {
            unsafe { simd_iterate_special_bytes(&lut.simd, bytes, ix, callback) }
        } else {
            super::scalar_iterate_special_bytes(&lut.scalar, bytes, ix, callback)
        }
    }

    /// Calls the callback function for every 1 in the given bitmask with
    /// the index `offset + ix`, where `ix` is the position of the 1 in the mask.
    /// Returns `Ok(ix)` to continue from index `ix`, `Err((end_ix, opt_val)` to break with
    /// final index `end_ix` and optional value `opt_val`.
    unsafe fn process_mask<F, T>(
        mut mask: i32,
        bytes: &[u8],
        mut offset: usize,
        callback: &mut F,
    ) -> Result<usize, (usize, Option<T>)>
    where
        F: FnMut(usize, u8) -> LoopInstruction<Option<T>>,
    {
        while mask != 0 {
            let mask_ix = mask.trailing_zeros() as usize;
            offset += mask_ix;
            match callback(offset, *bytes.get_unchecked(offset)) {
                LoopInstruction::ContinueAndSkip(skip) => {
                    offset += skip + 1;
                    mask = mask.wrapping_shr((skip + 1 + mask_ix) as u32);
                }
                LoopInstruction::BreakAtWith(ix, val) => return Err((ix, val)),
            }
        }
        Ok(offset)
    }

    #[target_feature(enable = "ssse3")]
    /// Important: only call this function when `bytes.len() >= 16`. Doing
    /// so otherwise may exhibit undefined behaviour.
    unsafe fn simd_iterate_special_bytes<F, T>(
        lut: &[u8; 16],
        bytes: &[u8],
        mut ix: usize,
        mut callback: F,
    ) -> (usize, Option<T>)
    where
        F: FnMut(usize, u8) -> LoopInstruction<Option<T>>,
    {
        debug_assert!(bytes.len() >= VECTOR_SIZE);
        let upperbound = bytes.len() - VECTOR_SIZE;

        while ix < upperbound {
            let mask = compute_mask(lut, bytes, ix);
            let block_start = ix;
            ix = match process_mask(mask, bytes, ix, &mut callback) {
                Ok(ix) => std::cmp::max(ix, VECTOR_SIZE + block_start),
                Err((end_ix, val)) => return (end_ix, val),
            };
        }

        if bytes.len() > ix {
            // shift off the bytes at start we have already scanned
            let mask = compute_mask(lut, bytes, upperbound) >> ix - upperbound;
            if let Err((end_ix, val)) = process_mask(mask, bytes, ix, &mut callback) {
                return (end_ix, val);
            }
        }

        (bytes.len(), None)
    }

    #[cfg(test)]
    mod simd_test {
        use super::super::create_lut;
        use super::{iterate_special_bytes, LoopInstruction};
        use crate::Options;

        fn check_expected_indices(bytes: &[u8], expected: &[usize], skip: usize) {
            let mut opts = Options::empty();
            opts.insert(Options::ENABLE_MATH);
            opts.insert(Options::ENABLE_TABLES);
            opts.insert(Options::ENABLE_FOOTNOTES);
            opts.insert(Options::ENABLE_STRIKETHROUGH);
            opts.insert(Options::ENABLE_TASKLISTS);

            let lut = create_lut(&opts);
            let mut indices = vec![];

            iterate_special_bytes::<_, i32>(&lut, bytes, 0, |ix, _byte_ty| {
                indices.push(ix);
                LoopInstruction::ContinueAndSkip(skip)
            });

            assert_eq!(&indices[..], expected);
        }

        #[test]
        fn simple_no_match() {
            check_expected_indices("abcdef0123456789".as_bytes(), &[], 0);
        }

        #[test]
        fn simple_match() {
            check_expected_indices("*bcd&f0123456789".as_bytes(), &[0, 4], 0);
        }

        #[test]
        fn single_open_fish() {
            check_expected_indices("<".as_bytes(), &[0], 0);
        }

        #[test]
        fn long_match() {
            check_expected_indices("0123456789abcde~*bcd&f0".as_bytes(), &[15, 16, 20], 0);
        }

        #[test]
        fn border_skip() {
            check_expected_indices("0123456789abcde~~~~d&f0".as_bytes(), &[15, 20], 3);
        }

        #[test]
        fn exhaustive_search() {
            let chars = [
                b'\n', b'\r', b'*', b'_', b'~', b'|', b'&', b'\\', b'[', b']', b'<', b'!', b'`',
                b'$', b'{', b'}',
            ];

            for &c in &chars {
                for i in 0u8..=255 {
                    if !chars.contains(&i) {
                        // full match
                        let mut buf = [i; 18];
                        buf[3] = c;
                        buf[6] = c;

                        check_expected_indices(&buf[..], &[3, 6], 0);
                    }
                }
            }
        }
    }
}<|MERGE_RESOLUTION|>--- conflicted
+++ resolved
@@ -561,12 +561,8 @@
         if scan_paragraph_interrupt_no_table(
             &bytes[ix..],
             current_container,
-<<<<<<< HEAD
-            self.options.has_gfm_footnotes(),
+            self.options.contains(Options::ENABLE_FOOTNOTES),
             self.options.contains(Options::ENABLE_DEFINITION_LIST),
-=======
-            self.options.contains(Options::ENABLE_FOOTNOTES),
->>>>>>> 5390c885
             &self.tree,
         ) {
             return None;
@@ -1956,19 +1952,14 @@
 
     /// Checks whether we should break a paragraph on the given input.
     fn scan_paragraph_interrupt(&self, bytes: &[u8], current_container: bool) -> bool {
-<<<<<<< HEAD
         let gfm_footnote = self.options.has_gfm_footnotes();
         if scan_paragraph_interrupt_no_table(
             bytes,
             current_container,
-            gfm_footnote,
+            self.options.contains(Options::ENABLE_FOOTNOTES),
             self.options.contains(Options::ENABLE_DEFINITION_LIST),
             &self.tree,
         ) {
-=======
-        let has_footnote = self.options.contains(Options::ENABLE_FOOTNOTES);
-        if scan_paragraph_interrupt_no_table(bytes, current_container, has_footnote, &self.tree) {
->>>>>>> 5390c885
             return true;
         }
         // pulldown-cmark allows heavy tables, that have a `|` on the header row,
@@ -2123,12 +2114,8 @@
 fn scan_paragraph_interrupt_no_table(
     bytes: &[u8],
     current_container: bool,
-<<<<<<< HEAD
-    gfm_footnote: bool,
+    has_footnote: bool,
     definition_list: bool,
-=======
-    has_footnote: bool,
->>>>>>> 5390c885
     tree: &Tree<Item>,
 ) -> bool {
     scan_eol(bytes).is_some()
@@ -2146,12 +2133,8 @@
         })
         || bytes.starts_with(b"<")
             && (get_html_end_tag(&bytes[1..]).is_some() || starts_html_block_type_6(&bytes[1..]))
-<<<<<<< HEAD
         || definition_list && bytes.starts_with(b":")
-        || (gfm_footnote
-=======
         || (has_footnote
->>>>>>> 5390c885
             && bytes.starts_with(b"[^")
             && scan_link_label_rest(
                 std::str::from_utf8(&bytes[2..]).unwrap(),
