// Copyright 2015 Google Inc. All rights reserved.
//
// Permission is hereby granted, free of charge, to any person obtaining a copy
// of this software and associated documentation files (the "Software"), to deal
// in the Software without restriction, including without limitation the rights
// to use, copy, modify, merge, publish, distribute, sublicense, and/or sell
// copies of the Software, and to permit persons to whom the Software is
// furnished to do so, subject to the following conditions:
//
// The above copyright notice and this permission notice shall be included in
// all copies or substantial portions of the Software.
//
// THE SOFTWARE IS PROVIDED "AS IS", WITHOUT WARRANTY OF ANY KIND, EXPRESS OR
// IMPLIED, INCLUDING BUT NOT LIMITED TO THE WARRANTIES OF MERCHANTABILITY,
// FITNESS FOR A PARTICULAR PURPOSE AND NONINFRINGEMENT. IN NO EVENT SHALL THE
// AUTHORS OR COPYRIGHT HOLDERS BE LIABLE FOR ANY CLAIM, DAMAGES OR OTHER
// LIABILITY, WHETHER IN AN ACTION OF CONTRACT, TORT OR OTHERWISE, ARISING FROM,
// OUT OF OR IN CONNECTION WITH THE SOFTWARE OR THE USE OR OTHER DEALINGS IN
// THE SOFTWARE.

//! Pull parser for [CommonMark](https://commonmark.org). This crate provides a [Parser](struct.Parser.html) struct
//! which is an iterator over [Event](enum.Event.html)s. This iterator can be used
//! directly, or to output HTML using the [HTML module](html/index.html).
//!
//! By default, only CommonMark features are enabled. To use extensions like tables,
//! footnotes or task lists, enable them by setting the corresponding flags in the
//! [Options](struct.Options.html) struct.
//!
//! # Example
//! ```rust
//! use pulldown_cmark::{Parser, Options};
//!
//! let markdown_input = "Hello world, this is a ~~complicated~~ *very simple* example.";
//!
//! // Set up options and parser. Strikethroughs are not part of the CommonMark standard
//! // and we therefore must enable it explicitly.
//! let mut options = Options::empty();
//! options.insert(Options::ENABLE_STRIKETHROUGH);
//! let parser = Parser::new_ext(markdown_input, options);
//!
//! # #[cfg(feature = "html")] {
//! // Write to String buffer.
//! let mut html_output = String::new();
//! pulldown_cmark::html::push_html(&mut html_output, parser);
//!
//! // Check that the output is what we expected.
//! let expected_html = "<p>Hello world, this is a <del>complicated</del> <em>very simple</em> example.</p>\n";
//! assert_eq!(expected_html, &html_output);
//! # }
//! ```

// When compiled for the rustc compiler itself we want to make sure that this is
// an unstable crate.
#![cfg_attr(rustbuild, feature(staged_api, rustc_private))]
#![cfg_attr(rustbuild, unstable(feature = "rustc_private", issue = "27812"))]
// Forbid unsafe code unless the SIMD feature is enabled.
#![cfg_attr(not(feature = "simd"), forbid(unsafe_code))]
#![warn(missing_debug_implementations)]

#[cfg(feature = "serde")]
use serde::{Deserialize, Serialize};

#[cfg(feature = "html")]
pub mod html;
#[cfg(feature = "html")]
pub mod escape;

mod entities;
mod firstpass;
mod linklabel;
mod parse;
mod puncttable;
mod scanners;
mod strings;
mod tree;

use std::{convert::TryFrom, fmt::Display};

pub use crate::parse::{BrokenLink, BrokenLinkCallback, LinkDef, OffsetIter, Parser, RefDefs};
pub use crate::strings::{CowStr, InlineStr};

/// Codeblock kind.
#[derive(Clone, Debug, PartialEq)]
#[cfg_attr(feature = "serde", derive(Serialize, Deserialize))]
pub enum CodeBlockKind<'a> {
    Indented,
    /// The value contained in the tag describes the language of the code, which may be empty.
    #[cfg_attr(feature = "serde", serde(borrow))]
    Fenced(CowStr<'a>),
}

impl<'a> CodeBlockKind<'a> {
    pub fn is_indented(&self) -> bool {
        matches!(*self, CodeBlockKind::Indented)
    }

    pub fn is_fenced(&self) -> bool {
        matches!(*self, CodeBlockKind::Fenced(_))
    }
}

#[derive(Clone, Copy, Debug, PartialEq, Eq, PartialOrd, Ord, Hash)]
#[cfg_attr(feature = "serde", derive(Serialize, Deserialize))]
pub enum MetadataBlockKind {
    YamlStyle,
    PlusesStyle,
}

/// Tags for elements that can contain other elements.
#[derive(Clone, Debug, PartialEq)]
#[cfg_attr(feature = "serde", derive(Serialize, Deserialize))]
pub enum Tag<'a> {
    /// A paragraph of text and other inline elements.
    Paragraph,

<<<<<<< HEAD
    /// A heading, with optional identifier, classes and custom attributes.
    /// The identifier is prefixed with `#` and the last one in the attributes
    /// list is chosen, classes are prefixed with `.` and custom attributes
    /// have no prefix and can optionally have a value (`myattr` o `myattr=myvalue`).
    Heading {
        level: HeadingLevel,
        id: Option<&'a str>,
        classes: Vec<&'a str>,
        /// The first item of the tuple is the attr and second one the value.
        attrs: Vec<(&'a str, Option<&'a str>)>,
    },
=======
    /// A heading. The first field indicates the level of the heading,
    /// the second the fragment identifier, and the third the classes.
    Heading(HeadingLevel, Option<CowStr<'a>>, Vec<CowStr<'a>>),
>>>>>>> 01d0d6d2

    BlockQuote,
    /// A code block.
    CodeBlock(CodeBlockKind<'a>),

    /// A list. If the list is ordered the field indicates the number of the first item.
    /// Contains only list items.
    List(Option<u64>), // TODO: add delim and tight for ast (not needed for html)
    /// A list item.
    Item,
    /// A footnote definition. The value contained is the footnote's label by which it can
    /// be referred to.
    #[cfg_attr(feature = "serde", serde(borrow))]
    FootnoteDefinition(CowStr<'a>),

    /// A table. Contains a vector describing the text-alignment for each of its columns.
    Table(Vec<Alignment>),
    /// A table header. Contains only `TableCell`s. Note that the table body starts immediately
    /// after the closure of the `TableHead` tag. There is no `TableBody` tag.
    TableHead,
    /// A table row. Is used both for header rows as body rows. Contains only `TableCell`s.
    TableRow,
    TableCell,

    // span-level tags
    Emphasis,
    Strong,
    Strikethrough,

    /// A link. The first field is the link type, the second the destination URL and the third is a title.
    Link(LinkType, CowStr<'a>, CowStr<'a>),

    /// An image. The first field is the link type, the second the destination URL and the third is a title.
    Image(LinkType, CowStr<'a>, CowStr<'a>),

    /// A metadata block.
    MetadataBlock(MetadataBlockKind),
}

#[derive(Copy, Clone, Eq, PartialEq, Ord, PartialOrd, Hash, Debug)]
#[cfg_attr(feature = "serde", derive(Serialize, Deserialize))]
pub enum TagEnd {
    Paragraph,
    Heading(HeadingLevel),

    BlockQuote,
    CodeBlock,

    List(bool), // true for ordered lists
    Item,
    FootnoteDefinition,

    Table,
    TableHead,
    TableRow,
    TableCell,

    Emphasis,
    Strong,
    Strikethrough,

    Link,
    Image,
    
    /// A metadata block.
    MetadataBlock(MetadataBlockKind),
}

#[derive(Copy, Clone, Eq, PartialEq, Ord, PartialOrd, Hash, Debug)]
#[cfg_attr(feature = "serde", derive(Serialize, Deserialize))]
pub enum HeadingLevel {
    H1 = 1,
    H2,
    H3,
    H4,
    H5,
    H6,
}

impl Display for HeadingLevel {
    fn fmt(&self, f: &mut std::fmt::Formatter<'_>) -> std::fmt::Result {
        match self {
            Self::H1 => write!(f, "h1"),
            Self::H2 => write!(f, "h2"),
            Self::H3 => write!(f, "h3"),
            Self::H4 => write!(f, "h4"),
            Self::H5 => write!(f, "h5"),
            Self::H6 => write!(f, "h6"),
        }
    }
}

/// Returned when trying to convert a `usize` into a `Heading` but it fails
/// because the usize isn't a valid heading level
#[derive(Copy, Clone, Eq, PartialEq, Ord, PartialOrd, Hash, Debug)]
pub struct InvalidHeadingLevel(usize);

impl TryFrom<usize> for HeadingLevel {
    type Error = InvalidHeadingLevel;

    fn try_from(value: usize) -> Result<Self, Self::Error> {
        match value {
            1 => Ok(Self::H1),
            2 => Ok(Self::H2),
            3 => Ok(Self::H3),
            4 => Ok(Self::H4),
            5 => Ok(Self::H5),
            6 => Ok(Self::H6),
            _ => Err(InvalidHeadingLevel(value)),
        }
    }
}

/// Type specifier for inline links. See [the Tag::Link](enum.Tag.html#variant.Link) for more information.
#[derive(Clone, Debug, PartialEq, Copy)]
#[cfg_attr(feature = "serde", derive(Serialize, Deserialize))]
pub enum LinkType {
    /// Inline link like `[foo](bar)`
    Inline,
    /// Reference link like `[foo][bar]`
    Reference,
    /// Reference without destination in the document, but resolved by the broken_link_callback
    ReferenceUnknown,
    /// Collapsed link like `[foo][]`
    Collapsed,
    /// Collapsed link without destination in the document, but resolved by the broken_link_callback
    CollapsedUnknown,
    /// Shortcut link like `[foo]`
    Shortcut,
    /// Shortcut without destination in the document, but resolved by the broken_link_callback
    ShortcutUnknown,
    /// Autolink like `<http://foo.bar/baz>`
    Autolink,
    /// Email address in autolink like `<john@example.org>`
    Email,
}

impl LinkType {
    fn to_unknown(self) -> Self {
        match self {
            LinkType::Reference => LinkType::ReferenceUnknown,
            LinkType::Collapsed => LinkType::CollapsedUnknown,
            LinkType::Shortcut => LinkType::ShortcutUnknown,
            _ => unreachable!(),
        }
    }
}

/// Markdown events that are generated in a preorder traversal of the document
/// tree, with additional `End` events whenever all of an inner node's children
/// have been visited.
#[derive(Clone, Debug, PartialEq)]
#[cfg_attr(feature = "serde", derive(Serialize, Deserialize))]
pub enum Event<'a> {
    /// Start of a tagged element. Events that are yielded after this event
    /// and before its corresponding `End` event are inside this element.
    /// Start and end events are guaranteed to be balanced.
    #[cfg_attr(feature = "serde", serde(borrow))]
    Start(Tag<'a>),
    /// End of a tagged element.
    End(TagEnd),
    /// A text node.
    #[cfg_attr(feature = "serde", serde(borrow))]
    Text(CowStr<'a>),
    /// An inline code node.
    #[cfg_attr(feature = "serde", serde(borrow))]
    Code(CowStr<'a>),
    /// An HTML node.
    #[cfg_attr(feature = "serde", serde(borrow))]
    Html(CowStr<'a>),
    /// A reference to a footnote with given label, which may or may not be defined
    /// by an event with a `Tag::FootnoteDefinition` tag. Definitions and references to them may
    /// occur in any order.
    #[cfg_attr(feature = "serde", serde(borrow))]
    FootnoteReference(CowStr<'a>),
    /// A soft line break.
    SoftBreak,
    /// A hard line break.
    HardBreak,
    /// A horizontal ruler.
    Rule,
    /// A task list marker, rendered as a checkbox in HTML. Contains a true when it is checked.
    TaskListMarker(bool),
}

/// Table column text alignment.
#[derive(Copy, Clone, Debug, PartialEq)]
#[cfg_attr(feature = "serde", derive(Serialize, Deserialize))]

pub enum Alignment {
    /// Default text alignment.
    None,
    Left,
    Center,
    Right,
}

bitflags::bitflags! {
    /// Option struct containing flags for enabling extra features
    /// that are not part of the CommonMark spec.
    pub struct Options: u32 {
        const ENABLE_TABLES = 1 << 1;
        const ENABLE_FOOTNOTES = 1 << 2;
        const ENABLE_STRIKETHROUGH = 1 << 3;
        const ENABLE_TASKLISTS = 1 << 4;
        const ENABLE_SMART_PUNCTUATION = 1 << 5;
        /// Extension to allow headings to have ID and classes.
        ///
        /// `# text { #id .class1 .class2 myattr, other_attr=myvalue }`
        /// is interpreted as a level 1 heading
        /// with the content `text`, ID `id`, classes `class1` and `class2` and
        /// custom attributes `myattr` (without value) and
        /// `other_attr` with value `myvalue`.
        /// Note that attributes (ID and classes) should be space-separated.
        const ENABLE_HEADING_ATTRIBUTES = 1 << 6;
        /// Metadata blocks in YAML style, i.e.:
        /// - starting with a `---` line
        /// - ending with a `---` or `...` line
        const ENABLE_YAML_STYLE_METADATA_BLOCKS = 1 << 7;
        /// Metadata blocks delimited by:
        /// - `+++` line at start
        /// - `+++` line at end
        const ENABLE_PLUSES_DELIMITED_METADATA_BLOCKS = 1 << 8;
    }
}<|MERGE_RESOLUTION|>--- conflicted
+++ resolved
@@ -61,9 +61,9 @@
 use serde::{Deserialize, Serialize};
 
 #[cfg(feature = "html")]
+pub mod escape;
+#[cfg(feature = "html")]
 pub mod html;
-#[cfg(feature = "html")]
-pub mod escape;
 
 mod entities;
 mod firstpass;
@@ -113,23 +113,17 @@
     /// A paragraph of text and other inline elements.
     Paragraph,
 
-<<<<<<< HEAD
     /// A heading, with optional identifier, classes and custom attributes.
     /// The identifier is prefixed with `#` and the last one in the attributes
     /// list is chosen, classes are prefixed with `.` and custom attributes
     /// have no prefix and can optionally have a value (`myattr` o `myattr=myvalue`).
     Heading {
         level: HeadingLevel,
-        id: Option<&'a str>,
-        classes: Vec<&'a str>,
+        id: Option<CowStr<'a>>,
+        classes: Vec<CowStr<'a>>,
         /// The first item of the tuple is the attr and second one the value.
-        attrs: Vec<(&'a str, Option<&'a str>)>,
+        attrs: Vec<(CowStr<'a>, Option<CowStr<'a>>)>,
     },
-=======
-    /// A heading. The first field indicates the level of the heading,
-    /// the second the fragment identifier, and the third the classes.
-    Heading(HeadingLevel, Option<CowStr<'a>>, Vec<CowStr<'a>>),
->>>>>>> 01d0d6d2
 
     BlockQuote,
     /// A code block.
@@ -193,7 +187,7 @@
 
     Link,
     Image,
-    
+
     /// A metadata block.
     MetadataBlock(MetadataBlockKind),
 }
