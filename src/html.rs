// Copyright 2015 Google Inc. All rights reserved.
//
// Permission is hereby granted, free of charge, to any person obtaining a copy
// of this software and associated documentation files (the "Software"), to deal
// in the Software without restriction, including without limitation the rights
// to use, copy, modify, merge, publish, distribute, sublicense, and/or sell
// copies of the Software, and to permit persons to whom the Software is
// furnished to do so, subject to the following conditions:
//
// The above copyright notice and this permission notice shall be included in
// all copies or substantial portions of the Software.
//
// THE SOFTWARE IS PROVIDED "AS IS", WITHOUT WARRANTY OF ANY KIND, EXPRESS OR
// IMPLIED, INCLUDING BUT NOT LIMITED TO THE WARRANTIES OF MERCHANTABILITY,
// FITNESS FOR A PARTICULAR PURPOSE AND NONINFRINGEMENT. IN NO EVENT SHALL THE
// AUTHORS OR COPYRIGHT HOLDERS BE LIABLE FOR ANY CLAIM, DAMAGES OR OTHER
// LIABILITY, WHETHER IN AN ACTION OF CONTRACT, TORT OR OTHERWISE, ARISING FROM,
// OUT OF OR IN CONNECTION WITH THE SOFTWARE OR THE USE OR OTHER DEALINGS IN
// THE SOFTWARE.

//! HTML renderer that takes an iterator of events as input.

use std::collections::HashMap;
use std::fmt::{Arguments, Write as FmtWrite};
use std::io::{self, ErrorKind, Write};

use crate::escape::{escape_href, escape_html};
use crate::parse::Event::*;
use crate::parse::{Alignment, Event, LinkType, Tag};
use crate::strings::CowStr;

enum TableState {
    Head,
    Body,
}

/// This wrapper exists because we can't have both a blanket implementation
/// for all types implementing `Write` and types of the for `&mut W` where
/// `W: StrWrite`. Since we need the latter a lot, we choose to wrap
/// `Write` types.
struct WriteWrapper<W>(W);

/// Trait that allows writing string slices. This is basically an extension
/// of `std::io::Write` in order to include `String`.
pub(crate) trait StrWrite {
    fn write_str(&mut self, s: &str) -> io::Result<()>;

    fn write_fmt(&mut self, args: Arguments) -> io::Result<()>;
}

impl<W> StrWrite for WriteWrapper<W>
where
    W: Write,
{
    #[inline]
    fn write_str(&mut self, s: &str) -> io::Result<()> {
        self.0.write_all(s.as_bytes())
    }

    #[inline]
    fn write_fmt(&mut self, args: Arguments) -> io::Result<()> {
        self.0.write_fmt(args)
    }
}

impl<'w> StrWrite for String {
    #[inline]
    fn write_str(&mut self, s: &str) -> io::Result<()> {
        self.push_str(s);
        Ok(())
    }

    #[inline]
    fn write_fmt(&mut self, args: Arguments) -> io::Result<()> {
        // FIXME: translate fmt error to io error?
        FmtWrite::write_fmt(self, args).map_err(|_| ErrorKind::Other.into())
    }
}

impl<W> StrWrite for &'_ mut W
where
    W: StrWrite,
{
    #[inline]
    fn write_str(&mut self, s: &str) -> io::Result<()> {
        (**self).write_str(s)
    }

    #[inline]
    fn write_fmt(&mut self, args: Arguments) -> io::Result<()> {
        (**self).write_fmt(args)
    }
}

struct HtmlWriter<'a, I, W> {
    /// Iterator supplying events.
    iter: I,

    /// Writer to write to.
    writer: W,

    /// Whether or not the last write wrote a newline.
    end_newline: bool,

    table_state: TableState,
    table_alignments: Vec<Alignment>,
    table_cell_index: usize,
    numbers: HashMap<CowStr<'a>, usize>,
}

impl<'a, I, W> HtmlWriter<'a, I, W>
where
    I: Iterator<Item = Event<'a>>,
    W: StrWrite,
{
    fn new(iter: I, writer: W) -> Self {
        Self {
            iter,
            writer,
            end_newline: true,
            table_state: TableState::Head,
            table_alignments: vec![],
            table_cell_index: 0,
            numbers: HashMap::new(),
        }
    }

    /// Writes a new line.
    fn write_newline(&mut self) -> io::Result<()> {
        self.end_newline = true;
        self.writer.write_str("\n")
    }

    /// Writes a buffer, and tracks whether or not a newline was written.
    #[inline]
    fn write(&mut self, s: &str) -> io::Result<()> {
        self.writer.write_str(s)?;

        if !s.is_empty() {
            self.end_newline = s.ends_with('\n');
        }
        Ok(())
    }

    pub fn run(mut self) -> io::Result<()> {
        while let Some(event) = self.iter.next() {
            match event {
                Start(tag) => {
                    self.start_tag(tag)?;
                }
                End(tag) => {
                    self.end_tag(tag)?;
                }
                Text(text) => {
                    escape_html(&mut self.writer, &text)?;
                    self.end_newline = text.ends_with('\n');
                }
                Code(text) => {
                    self.write("<code>")?;
                    escape_html(&mut self.writer, &text)?;
                    self.write("</code>")?;
                }
                Html(html) => {
                    self.write(&html)?;
                }
                SoftBreak => {
                    self.write_newline()?;
                }
                HardBreak => {
                    self.write("<br />\n")?;
                }
                Rule => {
                    if self.end_newline {
                        self.write("<hr />\n")?;
                    } else {
                        self.write("\n<hr />\n")?;
                    }
                }
                FootnoteReference(name) => {
                    let len = self.numbers.len() + 1;
                    self.write("<sup class=\"footnote-reference\"><a href=\"#")?;
                    escape_html(&mut self.writer, &name)?;
                    self.write("\">")?;
                    let number = *self.numbers.entry(name).or_insert(len);
                    write!(&mut self.writer, "{}", number)?;
                    self.write("</a></sup>")?;
                }
                TaskListMarker(true) => {
                    self.write("<input disabled=\"\" type=\"checkbox\" checked=\"\"/>\n")?;
                }
                TaskListMarker(false) => {
                    self.write("<input disabled=\"\" type=\"checkbox\"/>\n")?;
                }
            }
        }
        Ok(())
    }

    /// Writes the start of an HTML tag.
    fn start_tag(&mut self, tag: Tag<'a>) -> io::Result<()> {
        match tag {
            Tag::Paragraph => {
                if self.end_newline {
                    self.write("<p>")
                } else {
                    self.write("\n<p>")
                }
            }
            Tag::Heading(level) => {
                if self.end_newline {
                    self.end_newline = false;
                    write!(&mut self.writer, "<h{}>", level)
                } else {
                    write!(&mut self.writer, "\n<h{}>", level)
                }
            }
            Tag::Table(alignments) => {
                self.table_alignments = alignments;
                self.write("<table>")
            }
            Tag::TableHead => {
                self.table_state = TableState::Head;
                self.table_cell_index = 0;
                self.write("<thead><tr>")
            }
            Tag::TableRow => {
                self.table_cell_index = 0;
                self.write("<tr>")
            }
            Tag::TableCell => {
                match self.table_state {
                    TableState::Head => {
                        self.write("<th")?;
                    }
                    TableState::Body => {
                        self.write("<td")?;
                    }
                }
                match self.table_alignments.get(self.table_cell_index) {
                    Some(&Alignment::Left) => self.write(" align=\"left\">"),
                    Some(&Alignment::Center) => self.write(" align=\"center\">"),
                    Some(&Alignment::Right) => self.write(" align=\"right\">"),
                    _ => self.write(">"),
                }
            }
            Tag::BlockQuote => {
                if self.end_newline {
                    self.write("<blockquote>\n")
                } else {
                    self.write("\n<blockquote>\n")
                }
            }
            Tag::CodeBlock(info) => {
                if !self.end_newline {
                    self.write_newline()?;
                }
                let lang = info.split(' ').next().unwrap();
                if lang.is_empty() {
                    self.write("<pre><code>")
                } else {
                    self.write("<pre><code class=\"language-")?;
                    escape_html(&mut self.writer, lang)?;
                    self.write("\">")
                }
            }
            Tag::List(Some(1)) => {
                if self.end_newline {
                    self.write("<ol>\n")
                } else {
                    self.write("\n<ol>\n")
                }
            }
            Tag::List(Some(start)) => {
                if self.end_newline {
                    self.write("<ol start=\"")?;
                } else {
                    self.write("\n<ol start=\"")?;
                }
                write!(&mut self.writer, "{}", start)?;
                self.write("\">\n")
            }
            Tag::List(None) => {
                if self.end_newline {
                    self.write("<ul>\n")
                } else {
                    self.write("\n<ul>\n")
                }
            }
            Tag::Item => {
                if self.end_newline {
                    self.write("<li>")
                } else {
                    self.write("\n<li>")
                }
            }
            Tag::Emphasis => self.write("<em>"),
            Tag::Strong => self.write("<strong>"),
            Tag::Strikethrough => self.write("<del>"),
            Tag::Link(LinkType::Email, dest, title) => {
                self.write("<a href=\"mailto:")?;
                escape_href(&mut self.writer, &dest)?;
                if !title.is_empty() {
                    self.write("\" title=\"")?;
                    escape_html(&mut self.writer, &title)?;
                }
                self.write("\">")
            }
            Tag::Link(_link_type, dest, title) => {
                self.write("<a href=\"")?;
                escape_href(&mut self.writer, &dest)?;
                if !title.is_empty() {
                    self.write("\" title=\"")?;
                    escape_html(&mut self.writer, &title)?;
                }
                self.write("\">")
            }
            Tag::Image(_link_type, dest, title) => {
                self.write("<img src=\"")?;
                escape_href(&mut self.writer, &dest)?;
                self.write("\" alt=\"")?;
                self.raw_text()?;
                if !title.is_empty() {
                    self.write("\" title=\"")?;
                    escape_html(&mut self.writer, &title)?;
                }
                self.write("\" />")
            }
            Tag::FootnoteDefinition(name) => {
                if self.end_newline {
                    self.write("<div class=\"footnote-definition\" id=\"")?;
                } else {
                    self.write("\n<div class=\"footnote-definition\" id=\"")?;
                }
                escape_html(&mut self.writer, &*name)?;
                self.write("\"><sup class=\"footnote-definition-label\">")?;
                let len = self.numbers.len() + 1;
                let number = *self.numbers.entry(name).or_insert(len);
                write!(&mut self.writer, "{}", number)?;
                self.write("</sup>")
            }
<<<<<<< HEAD
=======
            Tag::HtmlBlock => Ok(()),
>>>>>>> 8e674460
        }
    }

    fn end_tag(&mut self, tag: Tag) -> io::Result<()> {
        match tag {
            Tag::Paragraph => {
                self.write("</p>\n")?;
            }
            Tag::Heading(level) => {
                self.write("</h")?;
                write!(&mut self.writer, "{}", level)?;
                self.write(">\n")?;
            }
            Tag::Table(_) => {
                self.write("</tbody></table>\n")?;
            }
            Tag::TableHead => {
                self.write("</tr></thead><tbody>\n")?;
                self.table_state = TableState::Body;
            }
            Tag::TableRow => {
                self.write("</tr>\n")?;
            }
            Tag::TableCell => {
                match self.table_state {
                    TableState::Head => {
                        self.write("</th>")?;
                    }
                    TableState::Body => {
                        self.write("</td>")?;
                    }
                }
                self.table_cell_index += 1;
            }
            Tag::BlockQuote => {
                self.write("</blockquote>\n")?;
            }
            Tag::CodeBlock(_) => {
                self.write("</code></pre>\n")?;
            }
            Tag::List(Some(_)) => {
                self.write("</ol>\n")?;
            }
            Tag::List(None) => {
                self.write("</ul>\n")?;
            }
            Tag::Item => {
                self.write("</li>\n")?;
            }
            Tag::Emphasis => {
                self.write("</em>")?;
            }
            Tag::Strong => {
                self.write("</strong>")?;
            }
            Tag::Strikethrough => {
                self.write("</del>")?;
            }
            Tag::Link(_, _, _) => {
                self.write("</a>")?;
            }
            Tag::Image(_, _, _) => (), // shouldn't happen, handled in start
            Tag::FootnoteDefinition(_) => {
                self.write("</div>\n")?;
            }
        }
        Ok(())
    }

    // run raw text, consuming end tag
    fn raw_text(&mut self) -> io::Result<()> {
        let mut nest = 0;
        while let Some(event) = self.iter.next() {
            match event {
                Start(_) => nest += 1,
                End(_) => {
                    if nest == 0 {
                        break;
                    }
                    nest -= 1;
                }
                Html(text) | Code(text) | Text(text) => {
                    escape_html(&mut self.writer, &text)?;
                    self.end_newline = text.ends_with('\n');
                }
                SoftBreak | HardBreak | Rule => {
                    self.write(" ")?;
                }
                FootnoteReference(name) => {
                    let len = self.numbers.len() + 1;
                    let number = *self.numbers.entry(name).or_insert(len);
                    write!(&mut self.writer, "[{}]", number)?;
                }
                TaskListMarker(true) => self.write("[x]")?,
                TaskListMarker(false) => self.write("[ ]")?,
            }
        }
        Ok(())
    }
}

/// Iterate over an `Iterator` of `Event`s, generate HTML for each `Event`, and
/// push it to a `String`.
///
/// # Examples
///
/// ```
/// use pulldown_cmark::{html, Parser};
///
/// let markdown_str = r#"
/// hello
/// =====
///
/// * alpha
/// * beta
/// "#;
/// let parser = Parser::new(markdown_str);
///
/// let mut html_buf = String::new();
/// html::push_html(&mut html_buf, parser);
///
/// assert_eq!(html_buf, r#"<h1>hello</h1>
/// <ul>
/// <li>alpha</li>
/// <li>beta</li>
/// </ul>
/// "#);
/// ```
pub fn push_html<'a, I>(s: &mut String, iter: I)
where
    I: Iterator<Item = Event<'a>>,
{
    HtmlWriter::new(iter, s).run().unwrap();
}

/// Iterate over an `Iterator` of `Event`s, generate HTML for each `Event`, and
/// write it out to a writable stream.
///
/// **Note**: using this function with an unbuffered writer like a file or socket
/// will result in poor performance. Wrap these in a
/// [`BufWriter`](https://doc.rust-lang.org/std/io/struct.BufWriter.html) to
/// prevent unnecessary slowdowns.
///
/// # Examples
///
/// ```
/// use pulldown_cmark::{html, Parser};
/// use std::io::Cursor;
///
/// let markdown_str = r#"
/// hello
/// =====
///
/// * alpha
/// * beta
/// "#;
/// let mut bytes = Vec::new();
/// let parser = Parser::new(markdown_str);
///
/// html::write_html(Cursor::new(&mut bytes), parser);
///
/// assert_eq!(&String::from_utf8_lossy(&bytes)[..], r#"<h1>hello</h1>
/// <ul>
/// <li>alpha</li>
/// <li>beta</li>
/// </ul>
/// "#);
/// ```
pub fn write_html<'a, I, W>(writer: W, iter: I) -> io::Result<()>
where
    I: Iterator<Item = Event<'a>>,
    W: Write,
{
    HtmlWriter::new(iter, WriteWrapper(writer)).run()
}<|MERGE_RESOLUTION|>--- conflicted
+++ resolved
@@ -338,10 +338,6 @@
                 write!(&mut self.writer, "{}", number)?;
                 self.write("</sup>")
             }
-<<<<<<< HEAD
-=======
-            Tag::HtmlBlock => Ok(()),
->>>>>>> 8e674460
         }
     }
 
