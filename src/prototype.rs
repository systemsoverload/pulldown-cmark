--- conflicted
+++ resolved
@@ -27,19 +27,11 @@
 
 use crate::parse::{Event, Tag, Options};
 use crate::scanners::*;
-<<<<<<< HEAD
-use crate::tree::{NIL, Node, Tree};
+use crate::tree::{TreePointer, TreeIndex, Node, Tree};
 use crate::linklabel::{scan_link_label, LinkLabel, ReferenceLabel};
 
-#[derive(Debug)]
+#[derive(Debug, Default)]
 struct Item<'a> {
-=======
-use crate::tree::{TreePointer, TreeIndex, Node, Tree};
-use crate::linklabel::{scan_link_label, LinkLabel};
-
-#[derive(Debug, Default)]
-struct Item {
->>>>>>> 73b9d30b
     start: usize,
     end: usize,
     body: ItemBody<'a>,
@@ -86,19 +78,16 @@
     ListItem(usize), // indent level
     SynthesizeText(Cow<'static, str>),
     BlankLine,
-<<<<<<< HEAD
     FootnoteDefinition(Cow<'a, str>), // label
-=======
 
     // Dummy node at the top of the tree - should not be used otherwise!
     Root,
 }
 
-impl Default for ItemBody {
+impl<'a> Default for ItemBody<'a> {
     fn default() -> Self {
         ItemBody::Root
     }
->>>>>>> 73b9d30b
 }
 
 /// State for the first parsing pass.
@@ -142,7 +131,7 @@
 
         // finish footnote if it's still open and was preceeded by blank line
         if let Some(node_ix) = self.tree.peek_up() {
-            if let ItemBody::FootnoteDefinition(..) = self.tree.nodes[node_ix].item.body {
+            if let ItemBody::FootnoteDefinition(..) = self.tree[node_ix].item.body {
                 if self.last_line_blank {
                     self.pop(start_ix);
                 }
@@ -1195,13 +1184,8 @@
 }
 
 #[allow(unused)]
-<<<<<<< HEAD
 fn parse_paragraph_old<'a>(mut tree : &mut Tree<Item<'a>>, s : &'a str, mut ix : usize) -> usize {
-    tree.append(Item {
-=======
-fn parse_paragraph_old(mut tree : &mut Tree<Item>, s : &str, mut ix : usize) -> usize {
     let cur = tree.append(Item {
->>>>>>> 73b9d30b
         start: ix,
         end: 0,  // will get set later
         body: ItemBody::Paragraph,
@@ -1648,17 +1632,12 @@
 }
 
 impl<'a> InlineScanner<'a> {
-<<<<<<< HEAD
-    fn new(tree: &'a Tree<Item<'a>>, text: &'a str, cur: usize) -> InlineScanner<'a> {
-        let ix = if cur == NIL { !0 } else { tree.nodes[cur].item.start };
-=======
-    fn new(tree: &'a Tree<Item>, text: &'a str, cur: TreePointer) -> InlineScanner<'a> {
+    fn new(tree: &'a Tree<Item<'a>>, text: &'a str, cur: TreePointer) -> InlineScanner<'a> {
         let ix = if let TreePointer::Valid(cur_ix) = cur {
             tree[cur_ix].item.start
         } else {
             !0
         };
->>>>>>> 73b9d30b
         InlineScanner { tree, text, cur, ix }
     }
 
@@ -1897,16 +1876,7 @@
 /// Make a code span.
 ///
 /// Both `open` and `close` are matching MaybeCode items.
-<<<<<<< HEAD
-fn make_code_span<'a>(tree: &mut Tree<Item<'a>>, s: &'a str, open: usize, close: usize) {
-    tree.nodes[open].item.end = tree.nodes[close].item.end;
-    tree.nodes[open].item.body = ItemBody::Code;
-    let first = tree.nodes[open].next;
-    tree.nodes[open].next = tree.nodes[close].next;
-    tree.nodes[open].child = first;
-    let mut node = first;
-=======
-fn make_code_span(tree: &mut Tree<Item>, s: &str, open: TreeIndex, close: TreeIndex) {
+fn make_code_span<'a>(tree: &mut Tree<Item<'a>>, s: &str, open: TreeIndex, close: TreeIndex) {
     tree[open].item.end = tree[close].item.end;
     tree[open].item.body = ItemBody::Code;
     let first = tree[open].next;
@@ -1914,7 +1884,6 @@
     tree[open].next = tree[close].next;
     tree[open].child = first;
     let mut node = first_ix;
->>>>>>> 73b9d30b
     let last;
     loop {
         let next = tree[node].next;
@@ -2198,35 +2167,14 @@
 
 #[derive(Debug, Clone)]
 enum RefScan<'a> {
-<<<<<<< HEAD
     // label, next node index
-    LinkLabel(Cow<'a, str>, usize),
-=======
-    // contains label, next node index
-    Label(LinkLabel<'a>, TreePointer),
->>>>>>> 73b9d30b
+    LinkLabel(Cow<'a, str>, TreePointer),
     // contains next node index
     Collapsed(TreePointer),
     Failed,
 }
 
-<<<<<<< HEAD
-fn scan_reference<'a, 'b>(tree: &'a Tree<Item<'a>>, text: &'b str, cur: usize) -> RefScan<'b> {
-    if cur == NIL {
-        return RefScan::Failed;
-    }
-    let start = tree.nodes[cur].item.start;
-    
-    if text[start..].starts_with("[]") {
-        let closing_node = tree.nodes[cur].next;
-        RefScan::Collapsed(tree.nodes[closing_node].next)
-    } else if let Some((ix, ReferenceLabel::Link(label))) = scan_link_label(&text[start..]) {
-        let mut scanner = InlineScanner::new(tree, text, cur);
-        for _ in 0..ix { scanner.next(); } // move to right node in tree
-        let next_node = tree.nodes[scanner.cur].next;
-        RefScan::LinkLabel(label, next_node)
-=======
-fn scan_reference<'a, 'b>(tree: &'a Tree<Item>, text: &'b str, cur: TreePointer) -> RefScan<'b> {
+fn scan_reference<'a, 'b>(tree: &'a Tree<Item<'a>>, text: &'b str, cur: TreePointer) -> RefScan<'b> {
     let cur_ix = match cur {
         TreePointer::Nil => return RefScan::Failed,
         TreePointer::Valid(cur_ix) => cur_ix,
@@ -2236,12 +2184,11 @@
     if text[start..].starts_with("[]") {
         let closing_node = tree[cur_ix].next.unwrap();
         RefScan::Collapsed(tree[closing_node].next)
-    } else if let Some((ix, label)) = scan_link_label(&text[start..]) {
+    } else if let Some((ix, ReferenceLabel::Link(label))) = scan_link_label(&text[start..]) {
         let mut scanner = InlineScanner::new(tree, text, cur);
         for _ in 0..ix { scanner.next(); } // move to right node in tree
         let next_node = tree[scanner.cur.unwrap()].next;
-        RefScan::Label(label, next_node)
->>>>>>> 73b9d30b
+        RefScan::LinkLabel(label, next_node)
     } else {
         RefScan::Failed
     }
@@ -2440,10 +2387,10 @@
 
                             // see if it's a footnote reference
                             if let Some(ReferenceLabel::Footnote(l)) = label {
-                                self.tree.nodes[tos.node].next = node_after_link;
-                                self.tree.nodes[tos.node].child = NIL;
-                                self.tree.nodes[tos.node].item.body = ItemBody::FootnoteReference(l);
-                                prev = tos.node;
+                                self.tree[tos.node].next = node_after_link;
+                                self.tree[tos.node].child = TreePointer::Nil;
+                                self.tree[tos.node].item.body = ItemBody::FootnoteReference(l);
+                                prev = TreePointer::Valid(tos.node);
                                 cur = node_after_link;
                                 link_stack.clear();
                                 continue;
@@ -2645,34 +2592,7 @@
 
 #[allow(unused)]
 // tree.cur points to a List<_, _, _> Item Node
-<<<<<<< HEAD
 fn detect_tight_list<'a>(tree: &Tree<Item<'a>>) -> bool {
-    let mut this_listitem = tree.nodes[tree.cur].child;
-    while this_listitem != NIL {
-        let on_lastborn_child = tree.nodes[this_listitem].next == NIL;
-        if let ItemBody::ListItem(_) = tree.nodes[this_listitem].item.body {
-            let mut this_listitem_child = tree.nodes[this_listitem].child;
-            let mut on_firstborn_grandchild = true; 
-            if this_listitem_child != NIL {
-                while this_listitem_child != NIL {
-                    let on_lastborn_grandchild = tree.nodes[this_listitem_child].next == NIL;
-                    if let ItemBody::BlankLine = tree.nodes[this_listitem_child].item.body {
-                        // If the first line is blank, this does not trigger looseness.
-                        // Blanklines at the very end of a list also do not trigger looseness.
-                        if !on_firstborn_grandchild && !(on_lastborn_child && on_lastborn_grandchild) {  
-                            return false;
-                        }
-                    }
-                    on_firstborn_grandchild = false;
-                    this_listitem_child = tree.nodes[this_listitem_child].next;
-                }
-            } // the else should panic!
-        }
-
-        this_listitem = tree.nodes[this_listitem].next;
-    }
-=======
-fn detect_tight_list(tree: &Tree<Item>) -> bool {
     // let mut this_listitem = tree[tree.cur].child;
     // while let TreePointer::Valid(listitem_ix) = this_listitem {
     //     let on_lastborn_child = tree[listitem_ix].next == TreePointer::Nil;
@@ -2697,23 +2617,15 @@
 
     //     this_listitem = tree[listitem_ix].next;
     // }
->>>>>>> 73b9d30b
     return true;
 }
 
 // https://english.stackexchange.com/a/285573
 // tree.cur points to a List<_, _, _, false> Item Node
-<<<<<<< HEAD
 fn surgerize_tight_list<'a>(tree : &mut Tree<Item<'a>>) {
-    let mut this_listitem = tree.nodes[tree.cur].child;
-    while this_listitem != NIL {
-        if let ItemBody::ListItem(_) = tree.nodes[this_listitem].item.body {
-=======
-fn surgerize_tight_list(tree : &mut Tree<Item>) {
     let mut this_listitem = tree[tree.cur().unwrap()].child;
     while let TreePointer::Valid(listitem_ix) = this_listitem {
         if let ItemBody::ListItem(_) = tree[listitem_ix].item.body {
->>>>>>> 73b9d30b
             // first child is special, controls how we repoint this_listitem.child
             let this_listitem_firstborn = tree[listitem_ix].child;
             if let TreePointer::Valid(firstborn_ix) = this_listitem_firstborn {
