--- conflicted
+++ resolved
@@ -1377,13 +1377,8 @@
         std::mem::replace(&mut self.cows[ix.0], "".into())
     }
 
-<<<<<<< HEAD
-    pub fn take_link(&mut self, ix: LinkIndex) -> (LinkType, CowStr<'a>, CowStr<'a>) {
-        let default_link = (LinkType::ShortcutUnknown, "".into(), "".into());
-=======
     pub fn take_link(&mut self, ix: LinkIndex) -> (LinkType, CowStr<'a>, CowStr<'a>, CowStr<'a>) {
         let default_link = (LinkType::ShortcutUnknown, "".into(), "".into(), "".into());
->>>>>>> 250799d8
         std::mem::replace(&mut self.links[ix.0], default_link)
     }
 
