--- conflicted
+++ resolved
@@ -31,15 +31,7 @@
 use memchr::memchr;
 
 // sorted for binary search
-<<<<<<< HEAD
-const HTML_TAGS: [&str; 47] = ["article", "aside", "blockquote",
-    "body", "button", "canvas", "caption", "col", "colgroup", "dd", "div",
-    "dl", "dt", "embed", "fieldset", "figcaption", "figure", "footer", "form",
-    "h1", "h2", "h3", "h4", "h5", "h6", "header", "hgroup", "hr", "iframe",
-    "li", "map", "object", "ol", "output", "p", "progress","section", "table",
-    "tbody", "td", "textarea", "tfoot", "th", "thead", "tr", "ul", "video"];
-=======
-const HTML_TAGS: [&'static str; 62] = ["address", "article", "aside", "base",
+const HTML_TAGS: [&str; 62] = ["address", "article", "aside", "base",
     "basefont", "blockquote", "body", "caption", "center", "col", "colgroup",
     "dd", "details", "dialog", "dir", "div", "dl", "dt", "fieldset",
     "figcaption", "figure", "footer", "form", "frame", "frameset", "h1",
@@ -48,7 +40,6 @@
     "ol", "optgroup", "option", "p", "param", "section", "source", "summary",
     "table", "tbody", "td", "tfoot", "th", "thead", "title", "tr", "track",
     "ul"];
->>>>>>> 168e1efb
 
 /// Analysis of the beginning of a line, including indentation and container
 /// markers.
